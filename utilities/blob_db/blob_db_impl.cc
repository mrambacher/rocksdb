--- conflicted
+++ resolved
@@ -758,13 +758,8 @@
   constexpr bool do_flush = true;
 
   bfile->log_writer_ = std::make_shared<BlobLogWriter>(
-<<<<<<< HEAD
       std::move(fwriter), clock_, statistics_, bfile->file_number_,
-      db_options_.use_fsync, boffset);
-=======
-      std::move(fwriter), env_, statistics_, bfile->file_number_,
       db_options_.use_fsync, do_flush, boffset);
->>>>>>> 431e8afb
   bfile->log_writer_->last_elem_type_ = et;
 
   return s;
