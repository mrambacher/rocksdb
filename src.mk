# These are the sources from which librocksdb.a is built:
LIB_SOURCES =                                                   \
  cache/cache.cc                                                \
  cache/clock_cache.cc                                          \
  cache/lru_cache.cc                                            \
  cache/sharded_cache.cc                                        \
  db/arena_wrapped_db_iter.cc                                   \
  db/blob/blob_file_addition.cc                                 \
  db/blob/blob_file_garbage.cc                                  \
  db/blob/blob_file_meta.cc                                     \
  db/blob/blob_log_format.cc                                    \
  db/blob/blob_log_reader.cc                                    \
  db/blob/blob_log_writer.cc                                    \
  db/builder.cc                                                 \
  db/c.cc                                                       \
  db/column_family.cc                                           \
  db/compacted_db_impl.cc                                       \
  db/compaction/compaction.cc                                   \
  db/compaction/compaction_iterator.cc                          \
  db/compaction/compaction_job.cc                               \
  db/compaction/compaction_picker.cc                            \
  db/compaction/compaction_picker_fifo.cc                       \
  db/compaction/compaction_picker_level.cc                      \
  db/compaction/compaction_picker_universal.cc                  \
  db/convenience.cc                                             \
  db/db_filesnapshot.cc                                         \
  db/db_impl/db_impl.cc                                         \
  db/db_impl/db_impl_compaction_flush.cc                        \
  db/db_impl/db_impl_debug.cc                                   \
  db/db_impl/db_impl_experimental.cc                            \
  db/db_impl/db_impl_files.cc                                   \
  db/db_impl/db_impl_open.cc                                    \
  db/db_impl/db_impl_readonly.cc                                \
  db/db_impl/db_impl_secondary.cc                               \
  db/db_impl/db_impl_write.cc                                   \
  db/db_info_dumper.cc                                          \
  db/db_iter.cc                                                 \
  db/dbformat.cc                                                \
  db/error_handler.cc                                           \
  db/event_helpers.cc                                           \
  db/experimental.cc                                            \
  db/external_sst_file_ingestion_job.cc                         \
  db/file_indexer.cc                                            \
  db/flush_job.cc                                               \
  db/flush_scheduler.cc                                         \
  db/forward_iterator.cc                                        \
  db/import_column_family_job.cc                                \
  db/internal_stats.cc                                          \
  db/logs_with_prep_tracker.cc                                  \
  db/log_reader.cc                                              \
  db/log_writer.cc                                              \
  db/malloc_stats.cc                                            \
  db/memtable.cc                                                \
  db/memtable_list.cc                                           \
  db/merge_helper.cc                                            \
  db/merge_operator.cc                                          \
  db/range_del_aggregator.cc                                    \
  db/range_tombstone_fragmenter.cc                              \
  db/repair.cc                                                  \
  db/snapshot_impl.cc                                           \
  db/table_cache.cc                                             \
  db/table_properties_collector.cc                              \
  db/transaction_log_impl.cc                                    \
  db/trim_history_scheduler.cc                                  \
  db/version_builder.cc                                         \
  db/version_edit.cc                                            \
  db/version_edit_handler.cc                                    \
  db/version_set.cc                                             \
  db/wal_manager.cc                                             \
  db/write_batch.cc                                             \
  db/write_batch_base.cc                                        \
  db/write_controller.cc                                        \
  db/write_thread.cc                                            \
  env/env.cc                                                    \
  env/env_chroot.cc                                             \
  env/env_encryption.cc                                         \
  env/env_encrypt2.cc                                           \
  env/env_hdfs.cc                                               \
  env/env_posix.cc                                              \
  env/file_system.cc                                            \
<<<<<<< HEAD
  env/fs_posix.cc                                         	  \
=======
  env/fs_posix.cc                                               \
>>>>>>> ca7659e2
  env/io_posix.cc                                               \
  env/mock_env.cc                                               \
  file/delete_scheduler.cc                                      \
  file/file_prefetch_buffer.cc                                  \
  file/file_util.cc                                             \
  file/filename.cc                                              \
  file/random_access_file_reader.cc                             \
  file/read_write_util.cc                                       \
  file/readahead_raf.cc                                         \
  file/sequence_file_reader.cc                                  \
  file/sst_file_manager_impl.cc                                 \
  file/writable_file_writer.cc                                  \
  logging/auto_roll_logger.cc                                   \
  logging/event_logger.cc                                       \
  logging/log_buffer.cc                                         \
  memory/arena.cc                                               \
  memory/concurrent_arena.cc                                    \
  memory/jemalloc_nodump_allocator.cc                           \
  memory/memkind_kmem_allocator.cc                              \
  memtable/alloc_tracker.cc                                     \
  memtable/hash_linklist_rep.cc                                 \
  memtable/hash_skiplist_rep.cc                                 \
  memtable/skiplistrep.cc                                       \
  memtable/vectorrep.cc                                         \
  memtable/write_buffer_manager.cc                              \
  monitoring/histogram.cc                                       \
  monitoring/histogram_windowing.cc                             \
  monitoring/in_memory_stats_history.cc                         \
  monitoring/instrumented_mutex.cc                              \
  monitoring/iostats_context.cc                                 \
  monitoring/perf_context.cc                                    \
  monitoring/perf_level.cc                                      \
  monitoring/persistent_stats_history.cc                        \
  monitoring/statistics.cc                                      \
  monitoring/thread_status_impl.cc                              \
  monitoring/thread_status_updater.cc                           \
  monitoring/thread_status_updater_debug.cc                     \
  monitoring/thread_status_util.cc                              \
  monitoring/thread_status_util_debug.cc                        \
  options/cf_options.cc                                         \
  options/db_options.cc                                         \
  options/options.cc                                            \
  options/options_helper.cc                                     \
  options/options_parser.cc                                     \
  port/port_posix.cc                                            \
  port/stack_trace.cc                                           \
  table/adaptive/adaptive_table_factory.cc                      \
  table/block_based/binary_search_index_reader.cc               \
  table/block_based/block.cc                                    \
  table/block_based/block_based_filter_block.cc                 \
  table/block_based/block_based_table_builder.cc                \
  table/block_based/block_based_table_factory.cc                \
  table/block_based/block_based_table_iterator.cc               \
  table/block_based/block_based_table_reader.cc                 \
  table/block_based/block_builder.cc                            \
  table/block_based/block_prefetcher.cc                         \
  table/block_based/block_prefix_index.cc                       \
  table/block_based/data_block_hash_index.cc                    \
  table/block_based/data_block_footer.cc                        \
  table/block_based/filter_block_reader_common.cc               \
  table/block_based/filter_policy.cc                            \
  table/block_based/flush_block_policy.cc                       \
  table/block_based/full_filter_block.cc                        \
  table/block_based/hash_index_reader.cc                        \
  table/block_based/index_builder.cc                            \
  table/block_based/index_reader_common.cc                      \
  table/block_based/parsed_full_filter_block.cc                 \
  table/block_based/partitioned_filter_block.cc                 \
  table/block_based/partitioned_index_iterator.cc               \
  table/block_based/partitioned_index_reader.cc                 \
  table/block_based/reader_common.cc                            \
  table/block_based/uncompression_dict_reader.cc                \
  table/block_fetcher.cc                                        \
  table/cuckoo/cuckoo_table_builder.cc                          \
  table/cuckoo/cuckoo_table_factory.cc                          \
  table/cuckoo/cuckoo_table_reader.cc                           \
  table/format.cc                                               \
  table/get_context.cc                                          \
  table/iterator.cc                                             \
  table/merging_iterator.cc                                     \
  table/meta_blocks.cc                                          \
  table/persistent_cache_helper.cc                              \
  table/plain/plain_table_bloom.cc                              \
  table/plain/plain_table_builder.cc                            \
  table/plain/plain_table_factory.cc                            \
  table/plain/plain_table_index.cc                              \
  table/plain/plain_table_key_coding.cc                         \
  table/plain/plain_table_reader.cc                             \
  table/sst_file_dumper.cc                                      \
  table/sst_file_reader.cc                                      \
  table/sst_file_writer.cc                                      \
  table/table_properties.cc                                     \
  table/two_level_iterator.cc                                   \
  test_util/sync_point.cc                                       \
  test_util/sync_point_impl.cc                                  \
  test_util/transaction_test_util.cc                            \
  tools/dump/db_dump_tool.cc                                    \
  trace_replay/trace_replay.cc                                  \
  trace_replay/block_cache_tracer.cc                            \
  trace_replay/io_tracer.cc                                     \
  util/build_version.cc                                         \
  util/coding.cc                                                \
  util/compaction_job_stats_impl.cc                             \
  util/comparator.cc                                            \
  util/compression_context_cache.cc                             \
  util/concurrent_task_limiter_impl.cc                          \
  util/crc32c.cc                                                \
  util/dynamic_bloom.cc                                         \
  util/hash.cc                                                  \
  util/library_loader.cc                                        \
  util/murmurhash.cc                                            \
  util/random.cc                                                \
  util/rate_limiter.cc                                          \
  util/slice.cc                                                 \
  util/file_checksum_helper.cc                                  \
  util/status.cc                                                \
  util/string_util.cc                                           \
  util/thread_local.cc                                          \
  util/threadpool_imp.cc                                        \
  util/xxhash.cc                                                \
  utilities/backupable/backupable_db.cc                         \
  utilities/blob_db/blob_compaction_filter.cc                   \
  utilities/blob_db/blob_db.cc                                  \
  utilities/blob_db/blob_db_impl.cc                             \
  utilities/blob_db/blob_db_impl_filesnapshot.cc                \
  utilities/blob_db/blob_file.cc                                \
  utilities/cassandra/cassandra_compaction_filter.cc            \
  utilities/cassandra/format.cc                                 \
  utilities/cassandra/merge_operator.cc                         \
  utilities/checkpoint/checkpoint_impl.cc                       \
  utilities/compaction_filters/remove_emptyvalue_compactionfilter.cc    \
  utilities/convenience/info_log_finder.cc                      \
  utilities/debug.cc                                            \
  utilities/env_mirror.cc                                       \
  utilities/env_timed.cc                                        \
  utilities/leveldb_options/leveldb_options.cc                  \
  utilities/memory/memory_util.cc                               \
  utilities/merge_operators/max.cc                              \
  utilities/merge_operators/put.cc                              \
  utilities/merge_operators/sortlist.cc                         \
  utilities/merge_operators/string_append/stringappend.cc       \
  utilities/merge_operators/string_append/stringappend2.cc      \
  utilities/merge_operators/uint64add.cc                        \
  utilities/merge_operators/bytesxor.cc                         \
  utilities/object_registry.cc                                  \
  utilities/option_change_migration/option_change_migration.cc  \
  utilities/options/options_util.cc                             \
  utilities/persistent_cache/block_cache_tier.cc                \
  utilities/persistent_cache/block_cache_tier_file.cc           \
  utilities/persistent_cache/block_cache_tier_metadata.cc       \
  utilities/persistent_cache/persistent_cache_tier.cc           \
  utilities/persistent_cache/volatile_tier_impl.cc              \
  utilities/simulator_cache/cache_simulator.cc                  \
  utilities/simulator_cache/sim_cache.cc                        \
  utilities/table_properties_collectors/compact_on_deletion_collector.cc \
  utilities/trace/file_trace_reader_writer.cc                   \
  utilities/transactions/optimistic_transaction.cc              \
  utilities/transactions/optimistic_transaction_db_impl.cc      \
  utilities/transactions/pessimistic_transaction.cc             \
  utilities/transactions/pessimistic_transaction_db.cc          \
  utilities/transactions/snapshot_checker.cc                    \
  utilities/transactions/transaction_base.cc                    \
  utilities/transactions/transaction_db_mutex_impl.cc           \
  utilities/transactions/transaction_lock_mgr.cc                \
  utilities/transactions/transaction_util.cc                    \
  utilities/transactions/write_prepared_txn.cc                  \
  utilities/transactions/write_prepared_txn_db.cc               \
  utilities/transactions/write_unprepared_txn.cc                \
  utilities/transactions/write_unprepared_txn_db.cc             \
  utilities/ttl/db_ttl_impl.cc                                  \
  utilities/write_batch_with_index/write_batch_with_index.cc    \
  utilities/write_batch_with_index/write_batch_with_index_internal.cc    \

ifeq ($(ARMCRC_SOURCE),1)
LIB_SOURCES +=\
  util/crc32c_arm64.cc
endif

ifeq (,$(shell $(CXX) -fsyntax-only -maltivec -xc /dev/null 2>&1))
LIB_SOURCES_ASM =\
  util/crc32c_ppc_asm.S
LIB_SOURCES_C = \
  util/crc32c_ppc.c
else
LIB_SOURCES_ASM =
LIB_SOURCES_C =
endif

TOOL_LIB_SOURCES =                                              \
  tools/ldb_cmd.cc                                              \
  tools/ldb_tool.cc                                             \
  tools/sst_dump_tool.cc                                        \
  utilities/blob_db/blob_dump_tool.cc                           \

ANALYZER_LIB_SOURCES =                                          \
  tools/block_cache_analyzer/block_cache_trace_analyzer.cc      \
  tools/trace_analyzer_tool.cc                                  \

MOCK_LIB_SOURCES =                                              \
  table/mock_table.cc                                           \
  test_util/fault_injection_test_fs.cc                          \
  test_util/fault_injection_test_env.cc

BENCH_LIB_SOURCES =                                             \
  tools/db_bench_tool.cc                                        \

STRESS_LIB_SOURCES =                                            \
  db_stress_tool/batched_ops_stress.cc                         \
  db_stress_tool/cf_consistency_stress.cc                      \
  db_stress_tool/db_stress_common.cc                           \
  db_stress_tool/db_stress_driver.cc                           \
  db_stress_tool/db_stress_test_base.cc                        \
  db_stress_tool/db_stress_gflags.cc                           \
  db_stress_tool/db_stress_shared_state.cc                     \
  db_stress_tool/db_stress_tool.cc                             \
  db_stress_tool/no_batched_ops_stress.cc                      \

TEST_LIB_SOURCES =                                              \
  db/db_test_util.cc                                            \
  test_util/testharness.cc                                      \
  test_util/testutil.cc                                         \
  utilities/cassandra/test_utils.cc                             \

FOLLY_SOURCES = \
  third-party/folly/folly/detail/Futex.cpp                                     \
  third-party/folly/folly/synchronization/AtomicNotification.cpp               \
  third-party/folly/folly/synchronization/DistributedMutex.cpp                 \
  third-party/folly/folly/synchronization/ParkingLot.cpp                       \
  third-party/folly/folly/synchronization/WaitOptions.cpp                      \

TOOLS_MAIN_SOURCES =                                                    \
  db_stress_tool/db_stress.cc                                           \
  tools/blob_dump.cc                                                    \
  tools/block_cache_analyzer/block_cache_trace_analyzer_tool.cc         \
  tools/db_repl_stress.cc                                               \
  tools/db_sanity_test.cc                                               \
  tools/ldb.cc                                                          \
  tools/sst_dump.cc                                                     \
  tools/write_stress.cc                                                 \
  tools/dump/rocksdb_dump.cc                                            \
  tools/dump/rocksdb_undump.cc                                          \
  tools/trace_analyzer.cc                                               \

BENCH_MAIN_SOURCES =                                                    \
  cache/cache_bench.cc                                                  \
  db/range_del_aggregator_bench.cc                                      \
  memtable/memtablerep_bench.cc                                         \
  table/table_reader_bench.cc                                           \
  tools/db_bench.cc                                                     \
  util/filter_bench.cc                                                  \
  utilities/persistent_cache/persistent_cache_bench.cc                  \
  #util/log_write_bench.cc                                               \

TEST_MAIN_SOURCES =                                                     \
  cache/cache_test.cc                                                   \
  cache/lru_cache_test.cc                                               \
  db/blob/blob_file_addition_test.cc                                    \
  db/blob/blob_file_garbage_test.cc                                     \
  db/blob/db_blob_index_test.cc                                         \
  db/column_family_test.cc                                              \
  db/compact_files_test.cc                                              \
  db/compaction/compaction_iterator_test.cc                             \
  db/compaction/compaction_job_test.cc                                  \
  db/compaction/compaction_job_stats_test.cc                            \
  db/compaction/compaction_picker_test.cc                               \
  db/comparator_db_test.cc                                              \
  db/corruption_test.cc                                                 \
  db/cuckoo_table_db_test.cc                                            \
  db/db_basic_test.cc                                                   \
  db/db_with_timestamp_basic_test.cc                                    \
  db/db_block_cache_test.cc                                             \
  db/db_bloom_filter_test.cc                                            \
  db/db_compaction_filter_test.cc                                       \
  db/db_compaction_test.cc                                              \
  db/db_dynamic_level_test.cc                                           \
  db/db_encryption_test.cc                                              \
  db/db_flush_test.cc                                                   \
  db/import_column_family_test.cc                                       \
  db/db_inplace_update_test.cc                                          \
  db/db_io_failure_test.cc                                              \
  db/db_iter_test.cc                                                    \
  db/db_iter_stress_test.cc                                             \
  db/db_iterator_test.cc                                                \
  db/db_log_iter_test.cc                                                \
  db/db_memtable_test.cc                                                \
  db/db_merge_operator_test.cc                                          \
  db/db_merge_operand_test.cc                                           \
  db/db_options_test.cc                                                 \
  db/db_properties_test.cc                                              \
  db/db_range_del_test.cc                                               \
  db/db_impl/db_secondary_test.cc                                       \
  db/db_sst_test.cc                                                     \
  db/db_statistics_test.cc                                              \
  db/db_table_properties_test.cc                                        \
  db/db_tailing_iter_test.cc                                            \
  db/db_test.cc                                                         \
  db/db_test2.cc                                                        \
  db/db_logical_block_size_cache_test.cc                                \
  db/db_universal_compaction_test.cc                                    \
  db/db_wal_test.cc                                                     \
  db/db_with_timestamp_compaction_test.cc                               \
  db/db_write_test.cc                                                   \
  db/dbformat_test.cc                                                   \
  db/deletefile_test.cc                                                 \
  db/error_handler_fs_test.cc                                           \
  db/external_sst_file_basic_test.cc                                    \
  db/external_sst_file_test.cc                                          \
  db/fault_injection_test.cc                                            \
  db/file_indexer_test.cc                                               \
  db/file_reader_writer_test.cc                                         \
  db/filename_test.cc                                                   \
  db/flush_job_test.cc                                                  \
  db/listener_test.cc                                                   \
  db/log_test.cc                                                        \
  db/manual_compaction_test.cc                                          \
  db/memtable_list_test.cc                                              \
  db/merge_helper_test.cc                                               \
  db/merge_test.cc                                                      \
  db/obsolete_files_test.cc                                             \
  db/options_file_test.cc                                               \
  db/perf_context_test.cc                                               \
  db/plain_table_db_test.cc                                             \
  db/prefix_test.cc                                                     \
  db/repair_test.cc                                                     \
  db/range_del_aggregator_test.cc                                       \
  db/range_tombstone_fragmenter_test.cc                                 \
  db/table_properties_collector_test.cc                                 \
  db/version_builder_test.cc                                            \
  db/version_edit_test.cc                                               \
  db/version_set_test.cc                                                \
  db/wal_manager_test.cc                                                \
  db/write_batch_test.cc                                                \
  db/write_callback_test.cc                                             \
  db/write_controller_test.cc                                           \
  env/env_basic_test.cc                                                 \
  env/env_encrypt2_test.cc                                              \
  env/env_test.cc                                                       \
  env/io_posix_test.cc                                                  \
  env/mock_env_test.cc                                                  \
  file/delete_scheduler_test.cc                                         \
  file/random_access_file_reader_test.cc                                \
  logging/auto_roll_logger_test.cc                                      \
  logging/env_logger_test.cc                                            \
  logging/event_logger_test.cc                                          \
  memory/arena_test.cc                                                  \
  memory/memkind_kmem_allocator_test.cc                                 \
  memtable/inlineskiplist_test.cc                                       \
  memtable/skiplist_test.cc                                             \
  memtable/write_buffer_manager_test.cc                                 \
  monitoring/histogram_test.cc                                          \
  monitoring/iostats_context_test.cc                                    \
  monitoring/statistics_test.cc                                         \
  monitoring/stats_history_test.cc                                      \
  options/options_settable_test.cc                                      \
  options/options_test.cc                                               \
  table/block_based/block_based_filter_block_test.cc                    \
  table/block_based/block_based_table_reader_test.cc                    \
  table/block_based/block_test.cc                                       \
  table/block_based/data_block_hash_index_test.cc                       \
  table/block_based/full_filter_block_test.cc                           \
  table/block_based/partitioned_filter_block_test.cc                    \
  table/cleanable_test.cc                                               \
  table/cuckoo/cuckoo_table_builder_test.cc                             \
  table/cuckoo/cuckoo_table_reader_test.cc                              \
  table/merger_test.cc                                                  \
  table/sst_file_reader_test.cc                                         \
  table/table_test.cc                                                   \
  table/block_fetcher_test.cc                                           \
  test_util/testutil_test.cc                                            \
  tools/block_cache_analyzer/block_cache_trace_analyzer_test.cc         \
  tools/ldb_cmd_test.cc                                                 \
  tools/reduce_levels_test.cc                                           \
  tools/sst_dump_test.cc                                                \
  tools/trace_analyzer_test.cc                                          \
  trace_replay/block_cache_tracer_test.cc                               \
  trace_replay/io_tracer_test.cc                                        \
  util/autovector_test.cc                                               \
  util/bloom_test.cc                                                    \
  util/coding_test.cc                                                   \
  util/crc32c_test.cc                                                   \
  util/defer_test.cc                                                    \
  util/dynamic_bloom_test.cc                                            \
  util/filelock_test.cc                                                 \
<<<<<<< HEAD
  util/library_loader_test.cc                                           \
  util/log_write_bench.cc                                               \
  util/rate_limiter_test.cc                                             \
=======
  util/file_reader_writer_test.cc                                       \
  util/hash_test.cc                                                     \
  util/heap_test.cc                                                     \
>>>>>>> ca7659e2
  util/random_test.cc                                                   \
  util/rate_limiter_test.cc                                             \
  util/repeatable_thread_test.cc                                        \
  util/slice_test.cc                                                    \
  util/slice_transform_test.cc                                          \
  util/timer_queue_test.cc                                              \
  util/timer_test.cc                                                    \
  util/thread_list_test.cc                                              \
  util/thread_local_test.cc                                             \
  util/work_queue_test.cc                                               \
  utilities/backupable/backupable_db_test.cc                            \
  utilities/blob_db/blob_db_test.cc                                     \
  utilities/cassandra/cassandra_format_test.cc                          \
  utilities/cassandra/cassandra_functional_test.cc                      \
  utilities/cassandra/cassandra_row_merge_test.cc                       \
  utilities/cassandra/cassandra_serialize_test.cc                       \
  utilities/checkpoint/checkpoint_test.cc                               \
  utilities/env_timed_test.cc                                           \
  utilities/memory/memory_test.cc                                       \
  utilities/merge_operators/string_append/stringappend_test.cc          \
  utilities/object_registry_test.cc                                     \
  utilities/option_change_migration/option_change_migration_test.cc     \
  utilities/options/options_util_test.cc                                \
  utilities/persistent_cache/hash_table_test.cc                         \
  utilities/persistent_cache/persistent_cache_test.cc                   \
  utilities/simulator_cache/cache_simulator_test.cc                     \
  utilities/simulator_cache/sim_cache_test.cc                           \
  utilities/table_properties_collectors/compact_on_deletion_collector_test.cc  \
  utilities/transactions/optimistic_transaction_test.cc                 \
  utilities/transactions/transaction_test.cc                            \
  utilities/transactions/transaction_lock_mgr_test.cc                   \
  utilities/transactions/write_prepared_transaction_test.cc             \
  utilities/transactions/write_unprepared_transaction_test.cc           \
  utilities/ttl/ttl_test.cc                                             \
  utilities/util_merge_operators_test.cc                                \
  utilities/write_batch_with_index/write_batch_with_index_test.cc       \

TEST_MAIN_SOURCES_C = \
  db/c_test.c                                                           \


JNI_NATIVE_SOURCES =                                          \
  java/rocksjni/backupenginejni.cc                            \
  java/rocksjni/backupablejni.cc                              \
  java/rocksjni/checkpoint.cc                                 \
  java/rocksjni/clock_cache.cc                                \
  java/rocksjni/columnfamilyhandle.cc                         \
  java/rocksjni/compact_range_options.cc                      \
  java/rocksjni/compaction_filter.cc                          \
  java/rocksjni/compaction_filter_factory.cc                  \
  java/rocksjni/compaction_filter_factory_jnicallback.cc      \
  java/rocksjni/compaction_job_info.cc                        \
  java/rocksjni/compaction_job_stats.cc                       \
  java/rocksjni/compaction_options.cc                         \
  java/rocksjni/compaction_options_fifo.cc                    \
  java/rocksjni/compaction_options_universal.cc               \
  java/rocksjni/comparator.cc                                 \
  java/rocksjni/comparatorjnicallback.cc                      \
  java/rocksjni/compression_options.cc                        \
  java/rocksjni/config_options.cc                             \
  java/rocksjni/env.cc                                        \
  java/rocksjni/env_options.cc                                \
  java/rocksjni/ingest_external_file_options.cc               \
  java/rocksjni/filter.cc                                     \
  java/rocksjni/iterator.cc                                   \
  java/rocksjni/jnicallback.cc                                \
  java/rocksjni/loggerjnicallback.cc                          \
  java/rocksjni/lru_cache.cc                                  \
  java/rocksjni/memtablejni.cc                                \
  java/rocksjni/memory_util.cc                                \
  java/rocksjni/merge_operator.cc                             \
  java/rocksjni/native_comparator_wrapper_test.cc             \
  java/rocksjni/optimistic_transaction_db.cc                  \
  java/rocksjni/optimistic_transaction_options.cc             \
  java/rocksjni/options.cc                                    \
  java/rocksjni/options_util.cc                               \
  java/rocksjni/persistent_cache.cc                           \
  java/rocksjni/ratelimiterjni.cc                             \
  java/rocksjni/remove_emptyvalue_compactionfilterjni.cc      \
  java/rocksjni/cassandra_compactionfilterjni.cc              \
  java/rocksjni/cassandra_value_operator.cc                   \
  java/rocksjni/restorejni.cc                                 \
  java/rocksjni/rocks_callback_object.cc                      \
  java/rocksjni/rocksjni.cc                                   \
  java/rocksjni/rocksdb_exception_test.cc                     \
  java/rocksjni/slice.cc                                      \
  java/rocksjni/snapshot.cc                                   \
  java/rocksjni/sst_file_manager.cc                           \
  java/rocksjni/sst_file_writerjni.cc                         \
  java/rocksjni/sst_file_readerjni.cc                         \
  java/rocksjni/sst_file_reader_iterator.cc                   \
  java/rocksjni/statistics.cc                                 \
  java/rocksjni/statisticsjni.cc                              \
  java/rocksjni/table.cc                                      \
  java/rocksjni/table_filter.cc                               \
  java/rocksjni/table_filter_jnicallback.cc                   \
  java/rocksjni/thread_status.cc                              \
  java/rocksjni/trace_writer.cc                               \
  java/rocksjni/trace_writer_jnicallback.cc                   \
  java/rocksjni/transaction.cc                                \
  java/rocksjni/transaction_db.cc                             \
  java/rocksjni/transaction_options.cc                        \
  java/rocksjni/transaction_db_options.cc                     \
  java/rocksjni/transaction_log.cc                            \
  java/rocksjni/transaction_notifier.cc                       \
  java/rocksjni/transaction_notifier_jnicallback.cc           \
  java/rocksjni/ttl.cc                                        \
  java/rocksjni/wal_filter.cc                                 \
  java/rocksjni/wal_filter_jnicallback.cc                     \
  java/rocksjni/write_batch.cc                                \
  java/rocksjni/writebatchhandlerjnicallback.cc               \
  java/rocksjni/write_batch_test.cc                           \
  java/rocksjni/write_batch_with_index.cc                     \
  java/rocksjni/write_buffer_manager.cc<|MERGE_RESOLUTION|>--- conflicted
+++ resolved
@@ -78,11 +78,7 @@
   env/env_hdfs.cc                                               \
   env/env_posix.cc                                              \
   env/file_system.cc                                            \
-<<<<<<< HEAD
   env/fs_posix.cc                                         	  \
-=======
-  env/fs_posix.cc                                               \
->>>>>>> ca7659e2
   env/io_posix.cc                                               \
   env/mock_env.cc                                               \
   file/delete_scheduler.cc                                      \
@@ -466,15 +462,10 @@
   util/defer_test.cc                                                    \
   util/dynamic_bloom_test.cc                                            \
   util/filelock_test.cc                                                 \
-<<<<<<< HEAD
-  util/library_loader_test.cc                                           \
-  util/log_write_bench.cc                                               \
-  util/rate_limiter_test.cc                                             \
-=======
   util/file_reader_writer_test.cc                                       \
   util/hash_test.cc                                                     \
   util/heap_test.cc                                                     \
->>>>>>> ca7659e2
+  util/library_loader_test.cc                                           \
   util/random_test.cc                                                   \
   util/rate_limiter_test.cc                                             \
   util/repeatable_thread_test.cc                                        \
