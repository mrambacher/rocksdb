--- conflicted
+++ resolved
@@ -71,16 +71,6 @@
   return status;
 }
 
-<<<<<<< HEAD
-// Read up to "n" bytes from the file.  "scratch[0..n-1]" may be
-// written by this routine.  Sets "*result" to the data that was
-// read (including if fewer than "n" bytes were successfully read).
-// May set "*result" to point at data in "scratch[0..n-1]", so
-// "scratch[0..n-1]" must be live when "*result" is used.
-// If an error was encountered, returns a non-OK status.
-//
-// REQUIRES: External synchronization
-=======
 std::shared_ptr<EncryptionProvider> EncryptionProvider::NewCTRProvider(
     const std::shared_ptr<BlockCipher>& cipher) {
   return std::make_shared<CTREncryptionProvider>(cipher);
@@ -94,7 +84,6 @@
   // If an error was encountered, returns a non-OK status.
   //
   // REQUIRES: External synchronization
->>>>>>> e9244f49
 Status EncryptedSequentialFile::Read(size_t n, Slice* result, char* scratch) {
   assert(scratch);
   Status status = file_->Read(n, result, scratch);
@@ -1012,12 +1001,9 @@
 Status CTREncryptionProvider::CreateNewPrefix(const std::string& /*fname*/,
                                               char* prefix,
                                               size_t prefixLength) const {
-<<<<<<< HEAD
-=======
   if (!cipher_) {
     return Status::InvalidArgument("Encryption Cipher is missing");
   }
->>>>>>> e9244f49
   // Create & seed rnd.
   Random rnd((uint32_t)Env::Default()->NowMicros());
   // Fill entire prefix block with random values.
