--- conflicted
+++ resolved
@@ -584,13 +584,7 @@
       TableReaderOptions(ioptions, moptions.prefix_extractor.get(), soptions,
                          internal_comparator, !kSkipFilters, !kImmortal,
                          level_),
-<<<<<<< HEAD
       std::move(file_reader), sink->contents().size(), &table_reader);
-=======
-      std::move(file_reader),
-      test::GetStringSinkFromLegacyWriter(file_writer.get())->contents().size(),
-      &table_reader));
->>>>>>> d7738666
   // Search using Get()
   ReadOptions ro;
 
