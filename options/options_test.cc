//  Copyright (c) 2011-present, Facebook, Inc.  All rights reserved.
//  This source code is licensed under both the GPLv2 (found in the
//  COPYING file in the root directory) and Apache 2.0 License
//  (found in the LICENSE.Apache file in the root directory).
//
// Copyright (c) 2011 The LevelDB Authors. All rights reserved.
// Use of this source code is governed by a BSD-style license that can be
// found in the LICENSE file. See the AUTHORS file for names of contributors.

#include <cctype>
#include <cinttypes>
#include <cstring>
#include <unordered_map>

#include "cache/lru_cache.h"
#include "cache/sharded_cache.h"
#include "options/options_helper.h"
#include "options/options_parser.h"
#include "port/port.h"
#include "rocksdb/cache.h"
#include "rocksdb/convenience.h"
#include "rocksdb/memtablerep.h"
#include "rocksdb/utilities/leveldb_options.h"
#include "rocksdb/utilities/object_registry.h"
#include "rocksdb/utilities/options_type.h"
#include "table/block_based/filter_policy_internal.h"
#include "test_util/testharness.h"
#include "test_util/testutil.h"
#include "util/random.h"
#include "util/stderr_logger.h"
#include "util/string_util.h"
#include "utilities/merge_operators/bytesxor.h"

#ifndef GFLAGS
bool FLAGS_enable_print = false;
#else
#include "util/gflags_compat.h"
using GFLAGS_NAMESPACE::ParseCommandLineFlags;
DEFINE_bool(enable_print, false, "Print options generated to console.");
#endif  // GFLAGS

namespace ROCKSDB_NAMESPACE {

class OptionsTest : public testing::Test {};

#ifndef ROCKSDB_LITE  // GetOptionsFromMap is not supported in ROCKSDB_LITE
TEST_F(OptionsTest, GetOptionsFromMapTest) {
  std::unordered_map<std::string, std::string> cf_options_map = {
      {"write_buffer_size", "1"},
      {"max_write_buffer_number", "2"},
      {"min_write_buffer_number_to_merge", "3"},
      {"max_write_buffer_number_to_maintain", "99"},
      {"max_write_buffer_size_to_maintain", "-99999"},
      {"compression", "kSnappyCompression"},
      {"compression_per_level",
       "kNoCompression:"
       "kSnappyCompression:"
       "kZlibCompression:"
       "kBZip2Compression:"
       "kLZ4Compression:"
       "kLZ4HCCompression:"
       "kXpressCompression:"
       "kZSTD:"
       "kZSTDNotFinalCompression"},
      {"bottommost_compression", "kLZ4Compression"},
      {"bottommost_compression_opts", "5:6:7:8:10:true"},
      {"compression_opts", "4:5:6:7:8:true"},
      {"num_levels", "8"},
      {"level0_file_num_compaction_trigger", "8"},
      {"level0_slowdown_writes_trigger", "9"},
      {"level0_stop_writes_trigger", "10"},
      {"target_file_size_base", "12"},
      {"target_file_size_multiplier", "13"},
      {"max_bytes_for_level_base", "14"},
      {"level_compaction_dynamic_level_bytes", "true"},
      {"max_bytes_for_level_multiplier", "15.0"},
      {"max_bytes_for_level_multiplier_additional", "16:17:18"},
      {"max_compaction_bytes", "21"},
      {"soft_rate_limit", "1.1"},
      {"hard_rate_limit", "2.1"},
      {"hard_pending_compaction_bytes_limit", "211"},
      {"arena_block_size", "22"},
      {"disable_auto_compactions", "true"},
      {"compaction_style", "kCompactionStyleLevel"},
      {"compaction_pri", "kOldestSmallestSeqFirst"},
      {"verify_checksums_in_compaction", "false"},
      {"compaction_options_fifo", "23"},
      {"max_sequential_skip_in_iterations", "24"},
      {"inplace_update_support", "true"},
      {"report_bg_io_stats", "true"},
      {"compaction_measure_io_stats", "false"},
      {"inplace_update_num_locks", "25"},
      {"memtable_prefix_bloom_size_ratio", "0.26"},
      {"memtable_whole_key_filtering", "true"},
      {"memtable_huge_page_size", "28"},
      {"bloom_locality", "29"},
      {"max_successive_merges", "30"},
      {"min_partial_merge_operands", "31"},
      {"prefix_extractor", "fixed:31"},
      {"optimize_filters_for_hits", "true"},
      {"enable_blob_files", "true"},
      {"min_blob_size", "1K"},
      {"blob_file_size", "1G"},
      {"blob_compression_type", "kZSTD"},
      {"enable_blob_garbage_collection", "true"},
      {"blob_garbage_collection_age_cutoff", "0.5"},
  };

  std::unordered_map<std::string, std::string> db_options_map = {
      {"create_if_missing", "false"},
      {"create_missing_column_families", "true"},
      {"error_if_exists", "false"},
      {"paranoid_checks", "true"},
      {"track_and_verify_wals_in_manifest", "true"},
      {"max_open_files", "32"},
      {"max_total_wal_size", "33"},
      {"use_fsync", "true"},
      {"db_log_dir", "/db_log_dir"},
      {"wal_dir", "/wal_dir"},
      {"delete_obsolete_files_period_micros", "34"},
      {"max_background_compactions", "35"},
      {"max_background_flushes", "36"},
      {"max_log_file_size", "37"},
      {"log_file_time_to_roll", "38"},
      {"keep_log_file_num", "39"},
      {"recycle_log_file_num", "5"},
      {"max_manifest_file_size", "40"},
      {"table_cache_numshardbits", "41"},
      {"WAL_ttl_seconds", "43"},
      {"WAL_size_limit_MB", "44"},
      {"manifest_preallocation_size", "45"},
      {"allow_mmap_reads", "true"},
      {"allow_mmap_writes", "false"},
      {"use_direct_reads", "false"},
      {"use_direct_io_for_flush_and_compaction", "false"},
      {"is_fd_close_on_exec", "true"},
      {"skip_log_error_on_recovery", "false"},
      {"stats_dump_period_sec", "46"},
      {"stats_persist_period_sec", "57"},
      {"persist_stats_to_disk", "false"},
      {"stats_history_buffer_size", "69"},
      {"advise_random_on_open", "true"},
      {"use_adaptive_mutex", "false"},
      {"new_table_reader_for_compaction_inputs", "true"},
      {"compaction_readahead_size", "100"},
      {"random_access_max_buffer_size", "3145728"},
      {"writable_file_max_buffer_size", "314159"},
      {"bytes_per_sync", "47"},
      {"wal_bytes_per_sync", "48"},
      {"strict_bytes_per_sync", "true"},
  };

  ColumnFamilyOptions base_cf_opt;
  ColumnFamilyOptions new_cf_opt;
  ConfigOptions exact, loose;
  exact.input_strings_escaped = false;
  exact.ignore_unknown_options = false;
  exact.sanity_level = ConfigOptions::kSanityLevelExactMatch;
  loose.sanity_level = ConfigOptions::kSanityLevelLooselyCompatible;

  loose.input_strings_escaped = false;
  loose.ignore_unknown_options = true;
  ASSERT_OK(GetColumnFamilyOptionsFromMap(exact, base_cf_opt, cf_options_map,
                                          &new_cf_opt));
  ASSERT_EQ(new_cf_opt.write_buffer_size, 1U);
  ASSERT_EQ(new_cf_opt.max_write_buffer_number, 2);
  ASSERT_EQ(new_cf_opt.min_write_buffer_number_to_merge, 3);
  ASSERT_EQ(new_cf_opt.max_write_buffer_number_to_maintain, 99);
  ASSERT_EQ(new_cf_opt.max_write_buffer_size_to_maintain, -99999);
  ASSERT_EQ(new_cf_opt.compression, kSnappyCompression);
  ASSERT_EQ(new_cf_opt.compression_per_level.size(), 9U);
  ASSERT_EQ(new_cf_opt.compression_per_level[0], kNoCompression);
  ASSERT_EQ(new_cf_opt.compression_per_level[1], kSnappyCompression);
  ASSERT_EQ(new_cf_opt.compression_per_level[2], kZlibCompression);
  ASSERT_EQ(new_cf_opt.compression_per_level[3], kBZip2Compression);
  ASSERT_EQ(new_cf_opt.compression_per_level[4], kLZ4Compression);
  ASSERT_EQ(new_cf_opt.compression_per_level[5], kLZ4HCCompression);
  ASSERT_EQ(new_cf_opt.compression_per_level[6], kXpressCompression);
  ASSERT_EQ(new_cf_opt.compression_per_level[7], kZSTD);
  ASSERT_EQ(new_cf_opt.compression_per_level[8], kZSTDNotFinalCompression);
  ASSERT_EQ(new_cf_opt.compression_opts.window_bits, 4);
  ASSERT_EQ(new_cf_opt.compression_opts.level, 5);
  ASSERT_EQ(new_cf_opt.compression_opts.strategy, 6);
  ASSERT_EQ(new_cf_opt.compression_opts.max_dict_bytes, 7u);
  ASSERT_EQ(new_cf_opt.compression_opts.zstd_max_train_bytes, 8u);
  ASSERT_EQ(new_cf_opt.compression_opts.parallel_threads,
            CompressionOptions().parallel_threads);
  ASSERT_EQ(new_cf_opt.compression_opts.enabled, true);
  ASSERT_EQ(new_cf_opt.bottommost_compression, kLZ4Compression);
  ASSERT_EQ(new_cf_opt.bottommost_compression_opts.window_bits, 5);
  ASSERT_EQ(new_cf_opt.bottommost_compression_opts.level, 6);
  ASSERT_EQ(new_cf_opt.bottommost_compression_opts.strategy, 7);
  ASSERT_EQ(new_cf_opt.bottommost_compression_opts.max_dict_bytes, 8u);
  ASSERT_EQ(new_cf_opt.bottommost_compression_opts.zstd_max_train_bytes, 10u);
  ASSERT_EQ(new_cf_opt.bottommost_compression_opts.parallel_threads,
            CompressionOptions().parallel_threads);
  ASSERT_EQ(new_cf_opt.bottommost_compression_opts.enabled, true);
  ASSERT_EQ(new_cf_opt.num_levels, 8);
  ASSERT_EQ(new_cf_opt.level0_file_num_compaction_trigger, 8);
  ASSERT_EQ(new_cf_opt.level0_slowdown_writes_trigger, 9);
  ASSERT_EQ(new_cf_opt.level0_stop_writes_trigger, 10);
  ASSERT_EQ(new_cf_opt.target_file_size_base, static_cast<uint64_t>(12));
  ASSERT_EQ(new_cf_opt.target_file_size_multiplier, 13);
  ASSERT_EQ(new_cf_opt.max_bytes_for_level_base, 14U);
  ASSERT_EQ(new_cf_opt.level_compaction_dynamic_level_bytes, true);
  ASSERT_EQ(new_cf_opt.max_bytes_for_level_multiplier, 15.0);
  ASSERT_EQ(new_cf_opt.max_bytes_for_level_multiplier_additional.size(), 3U);
  ASSERT_EQ(new_cf_opt.max_bytes_for_level_multiplier_additional[0], 16);
  ASSERT_EQ(new_cf_opt.max_bytes_for_level_multiplier_additional[1], 17);
  ASSERT_EQ(new_cf_opt.max_bytes_for_level_multiplier_additional[2], 18);
  ASSERT_EQ(new_cf_opt.max_compaction_bytes, 21);
  ASSERT_EQ(new_cf_opt.hard_pending_compaction_bytes_limit, 211);
  ASSERT_EQ(new_cf_opt.arena_block_size, 22U);
  ASSERT_EQ(new_cf_opt.disable_auto_compactions, true);
  ASSERT_EQ(new_cf_opt.compaction_style, kCompactionStyleLevel);
  ASSERT_EQ(new_cf_opt.compaction_pri, kOldestSmallestSeqFirst);
  ASSERT_EQ(new_cf_opt.compaction_options_fifo.max_table_files_size,
            static_cast<uint64_t>(23));
  ASSERT_EQ(new_cf_opt.max_sequential_skip_in_iterations,
            static_cast<uint64_t>(24));
  ASSERT_EQ(new_cf_opt.inplace_update_support, true);
  ASSERT_EQ(new_cf_opt.inplace_update_num_locks, 25U);
  ASSERT_EQ(new_cf_opt.memtable_prefix_bloom_size_ratio, 0.26);
  ASSERT_EQ(new_cf_opt.memtable_whole_key_filtering, true);
  ASSERT_EQ(new_cf_opt.memtable_huge_page_size, 28U);
  ASSERT_EQ(new_cf_opt.bloom_locality, 29U);
  ASSERT_EQ(new_cf_opt.max_successive_merges, 30U);
  ASSERT_TRUE(new_cf_opt.prefix_extractor != nullptr);
  ASSERT_EQ(new_cf_opt.optimize_filters_for_hits, true);
  ASSERT_EQ(std::string(new_cf_opt.prefix_extractor->Name()),
            "rocksdb.FixedPrefix.31");
  ASSERT_EQ(new_cf_opt.enable_blob_files, true);
  ASSERT_EQ(new_cf_opt.min_blob_size, 1ULL << 10);
  ASSERT_EQ(new_cf_opt.blob_file_size, 1ULL << 30);
  ASSERT_EQ(new_cf_opt.blob_compression_type, kZSTD);
  ASSERT_EQ(new_cf_opt.enable_blob_garbage_collection, true);
  ASSERT_EQ(new_cf_opt.blob_garbage_collection_age_cutoff, 0.5);

  cf_options_map["write_buffer_size"] = "hello";
  ASSERT_NOK(GetColumnFamilyOptionsFromMap(exact, base_cf_opt, cf_options_map,
                                           &new_cf_opt));
  ASSERT_OK(
      RocksDBOptionsParser::VerifyCFOptions(exact, base_cf_opt, new_cf_opt));

  cf_options_map["write_buffer_size"] = "1";
  ASSERT_OK(GetColumnFamilyOptionsFromMap(exact, base_cf_opt, cf_options_map,
                                          &new_cf_opt));

  cf_options_map["unknown_option"] = "1";
  ASSERT_NOK(GetColumnFamilyOptionsFromMap(exact, base_cf_opt, cf_options_map,
                                           &new_cf_opt));
  ASSERT_OK(
      RocksDBOptionsParser::VerifyCFOptions(exact, base_cf_opt, new_cf_opt));

  // ignore_unknown_options=true;input_strings_escaped=false
  ASSERT_OK(GetColumnFamilyOptionsFromMap(loose, base_cf_opt, cf_options_map,
                                          &new_cf_opt));
  ASSERT_OK(
      RocksDBOptionsParser::VerifyCFOptions(loose, base_cf_opt, new_cf_opt));
  ASSERT_NOK(
      RocksDBOptionsParser::VerifyCFOptions(exact, base_cf_opt, new_cf_opt));

  DBOptions base_db_opt;
  DBOptions new_db_opt;
  ASSERT_OK(
      GetDBOptionsFromMap(exact, base_db_opt, db_options_map, &new_db_opt));
  ASSERT_EQ(new_db_opt.create_if_missing, false);
  ASSERT_EQ(new_db_opt.create_missing_column_families, true);
  ASSERT_EQ(new_db_opt.error_if_exists, false);
  ASSERT_EQ(new_db_opt.paranoid_checks, true);
  ASSERT_EQ(new_db_opt.track_and_verify_wals_in_manifest, true);
  ASSERT_EQ(new_db_opt.max_open_files, 32);
  ASSERT_EQ(new_db_opt.max_total_wal_size, static_cast<uint64_t>(33));
  ASSERT_EQ(new_db_opt.use_fsync, true);
  ASSERT_EQ(new_db_opt.db_log_dir, "/db_log_dir");
  ASSERT_EQ(new_db_opt.wal_dir, "/wal_dir");
  ASSERT_EQ(new_db_opt.delete_obsolete_files_period_micros,
            static_cast<uint64_t>(34));
  ASSERT_EQ(new_db_opt.max_background_compactions, 35);
  ASSERT_EQ(new_db_opt.max_background_flushes, 36);
  ASSERT_EQ(new_db_opt.max_log_file_size, 37U);
  ASSERT_EQ(new_db_opt.log_file_time_to_roll, 38U);
  ASSERT_EQ(new_db_opt.keep_log_file_num, 39U);
  ASSERT_EQ(new_db_opt.recycle_log_file_num, 5U);
  ASSERT_EQ(new_db_opt.max_manifest_file_size, static_cast<uint64_t>(40));
  ASSERT_EQ(new_db_opt.table_cache_numshardbits, 41);
  ASSERT_EQ(new_db_opt.WAL_ttl_seconds, static_cast<uint64_t>(43));
  ASSERT_EQ(new_db_opt.WAL_size_limit_MB, static_cast<uint64_t>(44));
  ASSERT_EQ(new_db_opt.manifest_preallocation_size, 45U);
  ASSERT_EQ(new_db_opt.allow_mmap_reads, true);
  ASSERT_EQ(new_db_opt.allow_mmap_writes, false);
  ASSERT_EQ(new_db_opt.use_direct_reads, false);
  ASSERT_EQ(new_db_opt.use_direct_io_for_flush_and_compaction, false);
  ASSERT_EQ(new_db_opt.is_fd_close_on_exec, true);
  ASSERT_EQ(new_db_opt.skip_log_error_on_recovery, false);
  ASSERT_EQ(new_db_opt.stats_dump_period_sec, 46U);
  ASSERT_EQ(new_db_opt.stats_persist_period_sec, 57U);
  ASSERT_EQ(new_db_opt.persist_stats_to_disk, false);
  ASSERT_EQ(new_db_opt.stats_history_buffer_size, 69U);
  ASSERT_EQ(new_db_opt.advise_random_on_open, true);
  ASSERT_EQ(new_db_opt.use_adaptive_mutex, false);
  ASSERT_EQ(new_db_opt.new_table_reader_for_compaction_inputs, true);
  ASSERT_EQ(new_db_opt.compaction_readahead_size, 100);
  ASSERT_EQ(new_db_opt.random_access_max_buffer_size, 3145728);
  ASSERT_EQ(new_db_opt.writable_file_max_buffer_size, 314159);
  ASSERT_EQ(new_db_opt.bytes_per_sync, static_cast<uint64_t>(47));
  ASSERT_EQ(new_db_opt.wal_bytes_per_sync, static_cast<uint64_t>(48));
  ASSERT_EQ(new_db_opt.strict_bytes_per_sync, true);

  db_options_map["max_open_files"] = "hello";
  Status s =
      GetDBOptionsFromMap(exact, base_db_opt, db_options_map, &new_db_opt);
  ASSERT_NOK(s);
  ASSERT_TRUE(s.IsInvalidArgument());

  ASSERT_OK(
      RocksDBOptionsParser::VerifyDBOptions(exact, base_db_opt, new_db_opt));
  ASSERT_OK(
      RocksDBOptionsParser::VerifyDBOptions(loose, base_db_opt, new_db_opt));

  // unknow options should fail parsing without ignore_unknown_options = true
  db_options_map["unknown_db_option"] = "1";
  s = GetDBOptionsFromMap(exact, base_db_opt, db_options_map, &new_db_opt);
  ASSERT_NOK(s);
  ASSERT_TRUE(s.IsInvalidArgument());
  ASSERT_OK(
      RocksDBOptionsParser::VerifyDBOptions(exact, base_db_opt, new_db_opt));

  ASSERT_OK(
      GetDBOptionsFromMap(loose, base_db_opt, db_options_map, &new_db_opt));
  ASSERT_OK(
      RocksDBOptionsParser::VerifyDBOptions(loose, base_db_opt, new_db_opt));
  ASSERT_NOK(
      RocksDBOptionsParser::VerifyDBOptions(exact, base_db_opt, new_db_opt));
}
#endif  // !ROCKSDB_LITE

#ifndef ROCKSDB_LITE  // GetColumnFamilyOptionsFromString is not supported in
                      // ROCKSDB_LITE
TEST_F(OptionsTest, GetColumnFamilyOptionsFromStringTest) {
  ColumnFamilyOptions base_cf_opt;
  ColumnFamilyOptions new_cf_opt;
  ConfigOptions config_options;
  config_options.input_strings_escaped = false;
  config_options.ignore_unknown_options = false;

  base_cf_opt.table_factory.reset();
  ASSERT_OK(GetColumnFamilyOptionsFromString(config_options, base_cf_opt, "",
                                             &new_cf_opt));
  ASSERT_OK(GetColumnFamilyOptionsFromString(
      config_options, base_cf_opt, "write_buffer_size=5", &new_cf_opt));
  ASSERT_EQ(new_cf_opt.write_buffer_size, 5U);
  ASSERT_TRUE(new_cf_opt.table_factory == nullptr);
  ASSERT_OK(GetColumnFamilyOptionsFromString(
      config_options, base_cf_opt, "write_buffer_size=6;", &new_cf_opt));
  ASSERT_EQ(new_cf_opt.write_buffer_size, 6U);
  ASSERT_OK(GetColumnFamilyOptionsFromString(
      config_options, base_cf_opt, "  write_buffer_size =  7  ", &new_cf_opt));
  ASSERT_EQ(new_cf_opt.write_buffer_size, 7U);
  ASSERT_OK(GetColumnFamilyOptionsFromString(
      config_options, base_cf_opt, "  write_buffer_size =  8 ; ", &new_cf_opt));
  ASSERT_EQ(new_cf_opt.write_buffer_size, 8U);
  ASSERT_OK(GetColumnFamilyOptionsFromString(
      config_options, base_cf_opt,
      "write_buffer_size=9;max_write_buffer_number=10", &new_cf_opt));
  ASSERT_EQ(new_cf_opt.write_buffer_size, 9U);
  ASSERT_EQ(new_cf_opt.max_write_buffer_number, 10);
  ASSERT_OK(GetColumnFamilyOptionsFromString(
      config_options, base_cf_opt,
      "write_buffer_size=11; max_write_buffer_number  =  12 ;", &new_cf_opt));
  ASSERT_EQ(new_cf_opt.write_buffer_size, 11U);
  ASSERT_EQ(new_cf_opt.max_write_buffer_number, 12);
  // Wrong name "max_write_buffer_number_"
  ASSERT_NOK(GetColumnFamilyOptionsFromString(
      config_options, base_cf_opt,
      "write_buffer_size=13;max_write_buffer_number_=14;", &new_cf_opt));
  ASSERT_OK(RocksDBOptionsParser::VerifyCFOptions(config_options, base_cf_opt,
                                                  new_cf_opt));

  // Comparator from object registry
  std::string kCompName = "reverse_comp";
  ObjectLibrary::Default()->Register<const Comparator>(
      kCompName,
      [](const std::string& /*name*/,
         std::unique_ptr<const Comparator>* /*guard*/,
         std::string* /* errmsg */) { return ReverseBytewiseComparator(); });

  ASSERT_OK(GetColumnFamilyOptionsFromString(config_options, base_cf_opt,
                                             "comparator=" + kCompName + ";",
                                             &new_cf_opt));
  ASSERT_EQ(new_cf_opt.comparator, ReverseBytewiseComparator());

  // MergeOperator from object registry
  std::unique_ptr<BytesXOROperator> bxo(new BytesXOROperator());
  std::string kMoName = bxo->Name();
  ObjectLibrary::Default()->Register<MergeOperator>(
      kMoName,
      [](const std::string& /*name*/, std::unique_ptr<MergeOperator>* guard,
         std::string* /* errmsg */) {
        guard->reset(new BytesXOROperator());
        return guard->get();
      });

  ASSERT_OK(GetColumnFamilyOptionsFromString(config_options, base_cf_opt,
                                             "merge_operator=" + kMoName + ";",
                                             &new_cf_opt));
  ASSERT_EQ(kMoName, std::string(new_cf_opt.merge_operator->Name()));

  // Wrong key/value pair
  Status s = GetColumnFamilyOptionsFromString(
      config_options, base_cf_opt,
      "write_buffer_size=13;max_write_buffer_number;", &new_cf_opt);
  ASSERT_NOK(s);
  ASSERT_TRUE(s.IsInvalidArgument());

  ASSERT_OK(RocksDBOptionsParser::VerifyCFOptions(config_options, base_cf_opt,
                                                  new_cf_opt));

  // Error Parsing value
  s = GetColumnFamilyOptionsFromString(
      config_options, base_cf_opt,
      "write_buffer_size=13;max_write_buffer_number=;", &new_cf_opt);
  ASSERT_NOK(s);
  ASSERT_TRUE(s.IsInvalidArgument());
  ASSERT_OK(RocksDBOptionsParser::VerifyCFOptions(config_options, base_cf_opt,
                                                  new_cf_opt));

  // Missing option name
  s = GetColumnFamilyOptionsFromString(
      config_options, base_cf_opt, "write_buffer_size=13; =100;", &new_cf_opt);
  ASSERT_NOK(s);
  ASSERT_TRUE(s.IsInvalidArgument());
  ASSERT_OK(RocksDBOptionsParser::VerifyCFOptions(config_options, base_cf_opt,
                                                  new_cf_opt));

  const uint64_t kilo = 1024UL;
  const uint64_t mega = 1024 * kilo;
  const uint64_t giga = 1024 * mega;
  const uint64_t tera = 1024 * giga;

  // Units (k)
  ASSERT_OK(GetColumnFamilyOptionsFromString(
      config_options, base_cf_opt, "max_write_buffer_number=15K", &new_cf_opt));
  ASSERT_EQ(new_cf_opt.max_write_buffer_number, 15 * kilo);
  // Units (m)
  ASSERT_OK(GetColumnFamilyOptionsFromString(
      config_options, base_cf_opt,
      "max_write_buffer_number=16m;inplace_update_num_locks=17M", &new_cf_opt));
  ASSERT_EQ(new_cf_opt.max_write_buffer_number, 16 * mega);
  ASSERT_EQ(new_cf_opt.inplace_update_num_locks, 17u * mega);
  // Units (g)
  ASSERT_OK(GetColumnFamilyOptionsFromString(
      config_options, base_cf_opt,
      "write_buffer_size=18g;prefix_extractor=capped:8;"
      "arena_block_size=19G",
      &new_cf_opt));

  ASSERT_EQ(new_cf_opt.write_buffer_size, 18 * giga);
  ASSERT_EQ(new_cf_opt.arena_block_size, 19 * giga);
  ASSERT_TRUE(new_cf_opt.prefix_extractor.get() != nullptr);
  std::string prefix_name(new_cf_opt.prefix_extractor->Name());
  ASSERT_EQ(prefix_name, "rocksdb.CappedPrefix.8");

  // Units (t)
  ASSERT_OK(GetColumnFamilyOptionsFromString(
      config_options, base_cf_opt, "write_buffer_size=20t;arena_block_size=21T",
      &new_cf_opt));
  ASSERT_EQ(new_cf_opt.write_buffer_size, 20 * tera);
  ASSERT_EQ(new_cf_opt.arena_block_size, 21 * tera);

  // Nested block based table options
  // Empty
  ASSERT_OK(GetColumnFamilyOptionsFromString(
      config_options, base_cf_opt,
      "write_buffer_size=10;max_write_buffer_number=16;"
      "block_based_table_factory={};arena_block_size=1024",
      &new_cf_opt));
  ASSERT_TRUE(new_cf_opt.table_factory != nullptr);
  // Non-empty
  ASSERT_OK(GetColumnFamilyOptionsFromString(
      config_options, base_cf_opt,
      "write_buffer_size=10;max_write_buffer_number=16;"
      "block_based_table_factory={block_cache=1M;block_size=4;};"
      "arena_block_size=1024",
      &new_cf_opt));
  ASSERT_TRUE(new_cf_opt.table_factory != nullptr);
  // Last one
  ASSERT_OK(GetColumnFamilyOptionsFromString(
      config_options, base_cf_opt,
      "write_buffer_size=10;max_write_buffer_number=16;"
      "block_based_table_factory={block_cache=1M;block_size=4;}",
      &new_cf_opt));
  ASSERT_TRUE(new_cf_opt.table_factory != nullptr);
  // Mismatch curly braces
  ASSERT_NOK(GetColumnFamilyOptionsFromString(
      config_options, base_cf_opt,
      "write_buffer_size=10;max_write_buffer_number=16;"
      "block_based_table_factory={{{block_size=4;};"
      "arena_block_size=1024",
      &new_cf_opt));
  ASSERT_OK(RocksDBOptionsParser::VerifyCFOptions(config_options, base_cf_opt,
                                                  new_cf_opt));

  // Unexpected chars after closing curly brace
  ASSERT_NOK(GetColumnFamilyOptionsFromString(
      config_options, base_cf_opt,
      "write_buffer_size=10;max_write_buffer_number=16;"
      "block_based_table_factory={block_size=4;}};"
      "arena_block_size=1024",
      &new_cf_opt));
  ASSERT_OK(RocksDBOptionsParser::VerifyCFOptions(config_options, base_cf_opt,
                                                  new_cf_opt));

  ASSERT_NOK(GetColumnFamilyOptionsFromString(
      config_options, base_cf_opt,
      "write_buffer_size=10;max_write_buffer_number=16;"
      "block_based_table_factory={block_size=4;}xdfa;"
      "arena_block_size=1024",
      &new_cf_opt));
  ASSERT_OK(RocksDBOptionsParser::VerifyCFOptions(config_options, base_cf_opt,
                                                  new_cf_opt));

  ASSERT_NOK(GetColumnFamilyOptionsFromString(
      config_options, base_cf_opt,
      "write_buffer_size=10;max_write_buffer_number=16;"
      "block_based_table_factory={block_size=4;}xdfa",
      &new_cf_opt));
  ASSERT_OK(RocksDBOptionsParser::VerifyCFOptions(config_options, base_cf_opt,
                                                  new_cf_opt));

  // Invalid block based table option
  ASSERT_NOK(GetColumnFamilyOptionsFromString(
      config_options, base_cf_opt,
      "write_buffer_size=10;max_write_buffer_number=16;"
      "block_based_table_factory={xx_block_size=4;}",
      &new_cf_opt));
  ASSERT_OK(RocksDBOptionsParser::VerifyCFOptions(config_options, base_cf_opt,
                                                  new_cf_opt));

  ASSERT_OK(GetColumnFamilyOptionsFromString(config_options, base_cf_opt,
                                             "optimize_filters_for_hits=true",
                                             &new_cf_opt));
  ASSERT_OK(GetColumnFamilyOptionsFromString(config_options, base_cf_opt,
                                             "optimize_filters_for_hits=false",
                                             &new_cf_opt));

  ASSERT_NOK(GetColumnFamilyOptionsFromString(config_options, base_cf_opt,
                                              "optimize_filters_for_hits=junk",
                                              &new_cf_opt));
  ASSERT_OK(RocksDBOptionsParser::VerifyCFOptions(config_options, base_cf_opt,
                                                  new_cf_opt));

  // Nested plain table options
  // Empty
  ASSERT_OK(GetColumnFamilyOptionsFromString(
      config_options, base_cf_opt,
      "write_buffer_size=10;max_write_buffer_number=16;"
      "plain_table_factory={};arena_block_size=1024",
      &new_cf_opt));
  ASSERT_TRUE(new_cf_opt.table_factory != nullptr);
  ASSERT_EQ(std::string(new_cf_opt.table_factory->Name()), "PlainTable");
  // Non-empty
  ASSERT_OK(GetColumnFamilyOptionsFromString(
      config_options, base_cf_opt,
      "write_buffer_size=10;max_write_buffer_number=16;"
      "plain_table_factory={user_key_len=66;bloom_bits_per_key=20;};"
      "arena_block_size=1024",
      &new_cf_opt));
  ASSERT_TRUE(new_cf_opt.table_factory != nullptr);
  ASSERT_EQ(std::string(new_cf_opt.table_factory->Name()), "PlainTable");

  // memtable factory
  ASSERT_OK(GetColumnFamilyOptionsFromString(
      config_options, base_cf_opt,
      "write_buffer_size=10;max_write_buffer_number=16;"
      "memtable=skip_list:10;arena_block_size=1024",
      &new_cf_opt));
  ASSERT_TRUE(new_cf_opt.memtable_factory != nullptr);
  ASSERT_EQ(std::string(new_cf_opt.memtable_factory->Name()), "SkipListFactory");
}

TEST_F(OptionsTest, CompressionOptionsFromString) {
  ColumnFamilyOptions base_cf_opt;
  ColumnFamilyOptions new_cf_opt;
  ConfigOptions config_options;
  std::string opts_str;
  config_options.ignore_unknown_options = false;
  CompressionOptions dflt;
  // Test with some optional values removed....
  ASSERT_OK(
      GetColumnFamilyOptionsFromString(config_options, ColumnFamilyOptions(),
                                       "compression_opts=3:4:5; "
                                       "bottommost_compression_opts=4:5:6:7",
                                       &base_cf_opt));
  ASSERT_EQ(base_cf_opt.compression_opts.window_bits, 3);
  ASSERT_EQ(base_cf_opt.compression_opts.level, 4);
  ASSERT_EQ(base_cf_opt.compression_opts.strategy, 5);
  ASSERT_EQ(base_cf_opt.compression_opts.max_dict_bytes, dflt.max_dict_bytes);
  ASSERT_EQ(base_cf_opt.compression_opts.zstd_max_train_bytes,
            dflt.zstd_max_train_bytes);
  ASSERT_EQ(base_cf_opt.compression_opts.parallel_threads,
            dflt.parallel_threads);
  ASSERT_EQ(base_cf_opt.compression_opts.enabled, dflt.enabled);
  ASSERT_EQ(base_cf_opt.bottommost_compression_opts.window_bits, 4);
  ASSERT_EQ(base_cf_opt.bottommost_compression_opts.level, 5);
  ASSERT_EQ(base_cf_opt.bottommost_compression_opts.strategy, 6);
  ASSERT_EQ(base_cf_opt.bottommost_compression_opts.max_dict_bytes, 7u);
  ASSERT_EQ(base_cf_opt.bottommost_compression_opts.zstd_max_train_bytes,
            dflt.zstd_max_train_bytes);
  ASSERT_EQ(base_cf_opt.bottommost_compression_opts.parallel_threads,
            dflt.parallel_threads);
  ASSERT_EQ(base_cf_opt.bottommost_compression_opts.enabled, dflt.enabled);

  ASSERT_OK(GetColumnFamilyOptionsFromString(
      config_options, ColumnFamilyOptions(),
      "compression_opts=4:5:6:7:8:9:true; "
      "bottommost_compression_opts=5:6:7:8:9:false",
      &base_cf_opt));
  ASSERT_EQ(base_cf_opt.compression_opts.window_bits, 4);
  ASSERT_EQ(base_cf_opt.compression_opts.level, 5);
  ASSERT_EQ(base_cf_opt.compression_opts.strategy, 6);
  ASSERT_EQ(base_cf_opt.compression_opts.max_dict_bytes, 7u);
  ASSERT_EQ(base_cf_opt.compression_opts.zstd_max_train_bytes, 8u);
  ASSERT_EQ(base_cf_opt.compression_opts.parallel_threads, 9u);
  ASSERT_EQ(base_cf_opt.compression_opts.enabled, true);
  ASSERT_EQ(base_cf_opt.bottommost_compression_opts.window_bits, 5);
  ASSERT_EQ(base_cf_opt.bottommost_compression_opts.level, 6);
  ASSERT_EQ(base_cf_opt.bottommost_compression_opts.strategy, 7);
  ASSERT_EQ(base_cf_opt.bottommost_compression_opts.max_dict_bytes, 8u);
  ASSERT_EQ(base_cf_opt.bottommost_compression_opts.zstd_max_train_bytes, 9u);
  ASSERT_EQ(base_cf_opt.bottommost_compression_opts.parallel_threads,
            dflt.parallel_threads);
  ASSERT_EQ(base_cf_opt.bottommost_compression_opts.enabled, false);

  ASSERT_OK(
      GetStringFromColumnFamilyOptions(config_options, base_cf_opt, &opts_str));
  ASSERT_OK(GetColumnFamilyOptionsFromString(
      config_options, ColumnFamilyOptions(), opts_str, &new_cf_opt));
  ASSERT_EQ(new_cf_opt.compression_opts.window_bits, 4);
  ASSERT_EQ(new_cf_opt.compression_opts.level, 5);
  ASSERT_EQ(new_cf_opt.compression_opts.strategy, 6);
  ASSERT_EQ(new_cf_opt.compression_opts.max_dict_bytes, 7u);
  ASSERT_EQ(new_cf_opt.compression_opts.zstd_max_train_bytes, 8u);
  ASSERT_EQ(new_cf_opt.compression_opts.parallel_threads, 9u);
  ASSERT_EQ(new_cf_opt.compression_opts.enabled, true);
  ASSERT_EQ(new_cf_opt.bottommost_compression_opts.window_bits, 5);
  ASSERT_EQ(new_cf_opt.bottommost_compression_opts.level, 6);
  ASSERT_EQ(new_cf_opt.bottommost_compression_opts.strategy, 7);
  ASSERT_EQ(new_cf_opt.bottommost_compression_opts.max_dict_bytes, 8u);
  ASSERT_EQ(new_cf_opt.bottommost_compression_opts.zstd_max_train_bytes, 9u);
  ASSERT_EQ(new_cf_opt.bottommost_compression_opts.parallel_threads,
            dflt.parallel_threads);
  ASSERT_EQ(new_cf_opt.bottommost_compression_opts.enabled, false);

  // Test as struct values
  ASSERT_OK(GetColumnFamilyOptionsFromString(
      config_options, ColumnFamilyOptions(),
      "compression_opts={window_bits=5; level=6; strategy=7; max_dict_bytes=8;"
      "zstd_max_train_bytes=9;parallel_threads=10;enabled=true}; "
      "bottommost_compression_opts={window_bits=4; level=5; strategy=6;"
      " max_dict_bytes=7;zstd_max_train_bytes=8;parallel_threads=9;"
      "enabled=false}; ",
      &new_cf_opt));
  ASSERT_EQ(new_cf_opt.compression_opts.window_bits, 5);
  ASSERT_EQ(new_cf_opt.compression_opts.level, 6);
  ASSERT_EQ(new_cf_opt.compression_opts.strategy, 7);
  ASSERT_EQ(new_cf_opt.compression_opts.max_dict_bytes, 8u);
  ASSERT_EQ(new_cf_opt.compression_opts.zstd_max_train_bytes, 9u);
  ASSERT_EQ(new_cf_opt.compression_opts.parallel_threads, 10u);
  ASSERT_EQ(new_cf_opt.compression_opts.enabled, true);
  ASSERT_EQ(new_cf_opt.bottommost_compression_opts.window_bits, 4);
  ASSERT_EQ(new_cf_opt.bottommost_compression_opts.level, 5);
  ASSERT_EQ(new_cf_opt.bottommost_compression_opts.strategy, 6);
  ASSERT_EQ(new_cf_opt.bottommost_compression_opts.max_dict_bytes, 7u);
  ASSERT_EQ(new_cf_opt.bottommost_compression_opts.zstd_max_train_bytes, 8u);
  ASSERT_EQ(new_cf_opt.bottommost_compression_opts.parallel_threads, 9u);
  ASSERT_EQ(new_cf_opt.bottommost_compression_opts.enabled, false);

  ASSERT_OK(GetColumnFamilyOptionsFromString(
      config_options, base_cf_opt,
      "compression_opts={window_bits=4; strategy=5;};"
      "bottommost_compression_opts={level=6; strategy=7;}",
      &new_cf_opt));
  ASSERT_EQ(new_cf_opt.compression_opts.window_bits, 4);
  ASSERT_EQ(new_cf_opt.compression_opts.strategy, 5);
  ASSERT_EQ(new_cf_opt.bottommost_compression_opts.level, 6);
  ASSERT_EQ(new_cf_opt.bottommost_compression_opts.strategy, 7);

  ASSERT_EQ(new_cf_opt.compression_opts.level,
            base_cf_opt.compression_opts.level);
  ASSERT_EQ(new_cf_opt.compression_opts.max_dict_bytes,
            base_cf_opt.compression_opts.max_dict_bytes);
  ASSERT_EQ(new_cf_opt.compression_opts.zstd_max_train_bytes,
            base_cf_opt.compression_opts.zstd_max_train_bytes);
  ASSERT_EQ(new_cf_opt.compression_opts.parallel_threads,
            base_cf_opt.compression_opts.parallel_threads);
  ASSERT_EQ(new_cf_opt.compression_opts.enabled,
            base_cf_opt.compression_opts.enabled);
  ASSERT_EQ(new_cf_opt.bottommost_compression_opts.window_bits,
            base_cf_opt.bottommost_compression_opts.window_bits);
  ASSERT_EQ(new_cf_opt.bottommost_compression_opts.max_dict_bytes,
            base_cf_opt.bottommost_compression_opts.max_dict_bytes);
  ASSERT_EQ(new_cf_opt.bottommost_compression_opts.zstd_max_train_bytes,
            base_cf_opt.bottommost_compression_opts.zstd_max_train_bytes);
  ASSERT_EQ(new_cf_opt.bottommost_compression_opts.parallel_threads,
            base_cf_opt.bottommost_compression_opts.parallel_threads);
  ASSERT_EQ(new_cf_opt.bottommost_compression_opts.enabled,
            base_cf_opt.bottommost_compression_opts.enabled);

  // Test a few individual struct values
  ASSERT_OK(GetColumnFamilyOptionsFromString(
      config_options, base_cf_opt,
      "compression_opts.enabled=false; "
      "bottommost_compression_opts.enabled=true; ",
      &new_cf_opt));
  ASSERT_EQ(new_cf_opt.compression_opts.enabled, false);
  ASSERT_EQ(new_cf_opt.bottommost_compression_opts.enabled, true);

  // Now test some illegal values
  ConfigOptions ignore;
  ignore.ignore_unknown_options = true;
  ASSERT_NOK(GetColumnFamilyOptionsFromString(
      config_options, ColumnFamilyOptions(),
      "compression_opts=5:6:7:8:9:x:false", &base_cf_opt));
  ASSERT_OK(GetColumnFamilyOptionsFromString(
      ignore, ColumnFamilyOptions(), "compression_opts=5:6:7:8:9:x:false",
      &base_cf_opt));
  ASSERT_OK(GetColumnFamilyOptionsFromString(
      config_options, ColumnFamilyOptions(),
      "compression_opts=1:2:3:4:5:6:true:8", &base_cf_opt));
  ASSERT_OK(GetColumnFamilyOptionsFromString(
      ignore, ColumnFamilyOptions(), "compression_opts=1:2:3:4:5:6:true:8",
      &base_cf_opt));
  ASSERT_NOK(GetColumnFamilyOptionsFromString(
      config_options, ColumnFamilyOptions(),
      "compression_opts=1:2:3:4:5:6:true:8:9", &base_cf_opt));
  ASSERT_OK(GetColumnFamilyOptionsFromString(
      ignore, ColumnFamilyOptions(), "compression_opts=1:2:3:4:5:6:true:8:9",
      &base_cf_opt));
  ASSERT_NOK(GetColumnFamilyOptionsFromString(
      config_options, ColumnFamilyOptions(), "compression_opts={unknown=bad;}",
      &base_cf_opt));
  ASSERT_OK(GetColumnFamilyOptionsFromString(ignore, ColumnFamilyOptions(),
                                             "compression_opts={unknown=bad;}",
                                             &base_cf_opt));
  ASSERT_NOK(GetColumnFamilyOptionsFromString(
      config_options, ColumnFamilyOptions(), "compression_opts.unknown=bad",
      &base_cf_opt));
  ASSERT_OK(GetColumnFamilyOptionsFromString(ignore, ColumnFamilyOptions(),
                                             "compression_opts.unknown=bad",
                                             &base_cf_opt));
}

TEST_F(OptionsTest, OldInterfaceTest) {
  ColumnFamilyOptions base_cf_opt;
  ColumnFamilyOptions new_cf_opt;
  ConfigOptions exact;

  ASSERT_OK(GetColumnFamilyOptionsFromString(
      base_cf_opt,
      "write_buffer_size=18;prefix_extractor=capped:8;"
      "arena_block_size=19",
      &new_cf_opt));

  ASSERT_EQ(new_cf_opt.write_buffer_size, 18);
  ASSERT_EQ(new_cf_opt.arena_block_size, 19);
  ASSERT_TRUE(new_cf_opt.prefix_extractor.get() != nullptr);

  // And with a bad option
  ASSERT_NOK(GetColumnFamilyOptionsFromString(
      base_cf_opt,
      "write_buffer_size=10;max_write_buffer_number=16;"
      "block_based_table_factory={xx_block_size=4;}",
      &new_cf_opt));
  ASSERT_OK(
      RocksDBOptionsParser::VerifyCFOptions(exact, base_cf_opt, new_cf_opt));

  std::unordered_map<std::string, std::string> cf_options_map = {
      {"write_buffer_size", "1"},
      {"max_write_buffer_number", "2"},
      {"min_write_buffer_number_to_merge", "3"},
  };
  ASSERT_OK(
      GetColumnFamilyOptionsFromMap(base_cf_opt, cf_options_map, &new_cf_opt));
  cf_options_map["unknown_option"] = "1";
  ASSERT_NOK(
      GetColumnFamilyOptionsFromMap(base_cf_opt, cf_options_map, &new_cf_opt));
  ASSERT_OK(
      RocksDBOptionsParser::VerifyCFOptions(exact, base_cf_opt, new_cf_opt));
  ASSERT_OK(GetColumnFamilyOptionsFromMap(base_cf_opt, cf_options_map,
                                          &new_cf_opt, true, true));

  DBOptions base_db_opt;
  DBOptions new_db_opt;
  std::unordered_map<std::string, std::string> db_options_map = {
      {"create_if_missing", "false"},
      {"create_missing_column_families", "true"},
      {"error_if_exists", "false"},
      {"paranoid_checks", "true"},
      {"track_and_verify_wals_in_manifest", "true"},
      {"max_open_files", "32"},
  };
  ASSERT_OK(GetDBOptionsFromMap(base_db_opt, db_options_map, &new_db_opt));
  ASSERT_EQ(new_db_opt.create_if_missing, false);
  ASSERT_EQ(new_db_opt.create_missing_column_families, true);
  ASSERT_EQ(new_db_opt.error_if_exists, false);
  ASSERT_EQ(new_db_opt.paranoid_checks, true);
  ASSERT_EQ(new_db_opt.track_and_verify_wals_in_manifest, true);
  ASSERT_EQ(new_db_opt.max_open_files, 32);
  db_options_map["unknown_option"] = "1";
  Status s = GetDBOptionsFromMap(base_db_opt, db_options_map, &new_db_opt);
  ASSERT_NOK(s);
  ASSERT_TRUE(s.IsInvalidArgument());

  ASSERT_OK(
      RocksDBOptionsParser::VerifyDBOptions(exact, base_db_opt, new_db_opt));
  ASSERT_OK(GetDBOptionsFromMap(base_db_opt, db_options_map, &new_db_opt, true,
                                true));
  ASSERT_OK(GetDBOptionsFromString(
      base_db_opt,
      "create_if_missing=false;error_if_exists=false;max_open_files=42;",
      &new_db_opt));
  ASSERT_EQ(new_db_opt.create_if_missing, false);
  ASSERT_EQ(new_db_opt.error_if_exists, false);
  ASSERT_EQ(new_db_opt.max_open_files, 42);
  s = GetDBOptionsFromString(
      base_db_opt,
      "create_if_missing=false;error_if_exists=false;max_open_files=42;"
      "unknown_option=1;",
      &new_db_opt);
  ASSERT_NOK(s);
  ASSERT_TRUE(s.IsInvalidArgument());
  ASSERT_OK(
      RocksDBOptionsParser::VerifyDBOptions(exact, base_db_opt, new_db_opt));
}

#endif  // !ROCKSDB_LITE

#ifndef ROCKSDB_LITE  // GetBlockBasedTableOptionsFromString is not supported
TEST_F(OptionsTest, GetBlockBasedTableOptionsFromString) {
  BlockBasedTableOptions table_opt;
  BlockBasedTableOptions new_opt;
  ConfigOptions config_options;
  config_options.input_strings_escaped = false;
  config_options.ignore_unknown_options = false;

  // make sure default values are overwritten by something else
  ASSERT_OK(GetBlockBasedTableOptionsFromString(
      config_options, table_opt,
      "cache_index_and_filter_blocks=1;index_type=kHashSearch;"
      "checksum=kxxHash;hash_index_allow_collision=1;"
      "block_cache=1M;block_cache_compressed=1k;block_size=1024;"
      "block_size_deviation=8;block_restart_interval=4;"
      "format_version=5;whole_key_filtering=1;"
      "filter_policy=bloomfilter:4.567:false;"
      // A bug caused read_amp_bytes_per_bit to be a large integer in OPTIONS
      // file generated by 6.10 to 6.14. Though bug is fixed in these releases,
      // we need to handle the case of loading OPTIONS file generated before the
      // fix.
      "read_amp_bytes_per_bit=17179869185;",
      &new_opt));
  ASSERT_TRUE(new_opt.cache_index_and_filter_blocks);
  ASSERT_EQ(new_opt.index_type, BlockBasedTableOptions::kHashSearch);
  ASSERT_EQ(new_opt.checksum, ChecksumType::kxxHash);
  ASSERT_TRUE(new_opt.hash_index_allow_collision);
  ASSERT_TRUE(new_opt.block_cache != nullptr);
  ASSERT_EQ(new_opt.block_cache->GetCapacity(), 1024UL*1024UL);
  ASSERT_TRUE(new_opt.block_cache_compressed != nullptr);
  ASSERT_EQ(new_opt.block_cache_compressed->GetCapacity(), 1024UL);
  ASSERT_EQ(new_opt.block_size, 1024UL);
  ASSERT_EQ(new_opt.block_size_deviation, 8);
  ASSERT_EQ(new_opt.block_restart_interval, 4);
  ASSERT_EQ(new_opt.format_version, 5U);
  ASSERT_EQ(new_opt.whole_key_filtering, true);
  ASSERT_TRUE(new_opt.filter_policy != nullptr);
  const BloomFilterPolicy* bfp =
      dynamic_cast<const BloomFilterPolicy*>(new_opt.filter_policy.get());
  EXPECT_EQ(bfp->GetMillibitsPerKey(), 4567);
  EXPECT_EQ(bfp->GetWholeBitsPerKey(), 5);
  EXPECT_EQ(bfp->GetMode(), BloomFilterPolicy::kAutoBloom);
  // Verify that only the lower 32bits are stored in
  // new_opt.read_amp_bytes_per_bit.
  EXPECT_EQ(1U, new_opt.read_amp_bytes_per_bit);

  // unknown option
  Status s = GetBlockBasedTableOptionsFromString(
      config_options, table_opt,
      "cache_index_and_filter_blocks=1;index_type=kBinarySearch;"
      "bad_option=1",
      &new_opt);
  ASSERT_NOK(s);
  ASSERT_TRUE(s.IsInvalidArgument());
  ASSERT_EQ(static_cast<bool>(table_opt.cache_index_and_filter_blocks),
            new_opt.cache_index_and_filter_blocks);
  ASSERT_EQ(table_opt.index_type, new_opt.index_type);

  // unrecognized index type
  s = GetBlockBasedTableOptionsFromString(
      config_options, table_opt,
      "cache_index_and_filter_blocks=1;index_type=kBinarySearchXX", &new_opt);
  ASSERT_NOK(s);
  ASSERT_TRUE(s.IsInvalidArgument());
  ASSERT_EQ(table_opt.cache_index_and_filter_blocks,
            new_opt.cache_index_and_filter_blocks);
  ASSERT_EQ(table_opt.index_type, new_opt.index_type);

  // unrecognized checksum type
  ASSERT_NOK(GetBlockBasedTableOptionsFromString(
      config_options, table_opt,
      "cache_index_and_filter_blocks=1;checksum=kxxHashXX", &new_opt));
  ASSERT_EQ(table_opt.cache_index_and_filter_blocks,
            new_opt.cache_index_and_filter_blocks);
  ASSERT_EQ(table_opt.index_type, new_opt.index_type);

  // unrecognized filter policy name
  s = GetBlockBasedTableOptionsFromString(config_options, table_opt,
                                          "cache_index_and_filter_blocks=1;"
                                          "filter_policy=bloomfilterxx:4:true",
                                          &new_opt);
  ASSERT_NOK(s);
  ASSERT_TRUE(s.IsInvalidArgument());
  ASSERT_EQ(table_opt.cache_index_and_filter_blocks,
            new_opt.cache_index_and_filter_blocks);
  ASSERT_EQ(table_opt.filter_policy, new_opt.filter_policy);

  // unrecognized filter policy config
  s = GetBlockBasedTableOptionsFromString(config_options, table_opt,
                                          "cache_index_and_filter_blocks=1;"
                                          "filter_policy=bloomfilter:4",
                                          &new_opt);
  ASSERT_NOK(s);
  ASSERT_TRUE(s.IsInvalidArgument());
  ASSERT_EQ(table_opt.cache_index_and_filter_blocks,
            new_opt.cache_index_and_filter_blocks);
  ASSERT_EQ(table_opt.filter_policy, new_opt.filter_policy);

  // Experimental Ribbon filter policy
  ASSERT_OK(GetBlockBasedTableOptionsFromString(
      config_options, table_opt, "filter_policy=experimental_ribbon:5.678;",
      &new_opt));
  ASSERT_TRUE(new_opt.filter_policy != nullptr);
  bfp = dynamic_cast<const BloomFilterPolicy*>(new_opt.filter_policy.get());
  EXPECT_EQ(bfp->GetMillibitsPerKey(), 5678);
  EXPECT_EQ(bfp->GetMode(), BloomFilterPolicy::kStandard128Ribbon);

  // Check block cache options are overwritten when specified
  // in new format as a struct.
  ASSERT_OK(GetBlockBasedTableOptionsFromString(
      config_options, table_opt,
      "block_cache={capacity=1M;num_shard_bits=4;"
      "strict_capacity_limit=true;high_pri_pool_ratio=0.5;};"
      "block_cache_compressed={capacity=1M;num_shard_bits=4;"
      "strict_capacity_limit=true;high_pri_pool_ratio=0.5;}",
      &new_opt));
  ASSERT_TRUE(new_opt.block_cache != nullptr);
  ASSERT_EQ(new_opt.block_cache->GetCapacity(), 1024UL*1024UL);
  ASSERT_EQ(std::dynamic_pointer_cast<ShardedCache>(
                new_opt.block_cache)->GetNumShardBits(), 4);
  ASSERT_EQ(new_opt.block_cache->HasStrictCapacityLimit(), true);
  ASSERT_EQ(std::dynamic_pointer_cast<LRUCache>(
                new_opt.block_cache)->GetHighPriPoolRatio(), 0.5);
  ASSERT_TRUE(new_opt.block_cache_compressed != nullptr);
  ASSERT_EQ(new_opt.block_cache_compressed->GetCapacity(), 1024UL*1024UL);
  ASSERT_EQ(std::dynamic_pointer_cast<ShardedCache>(
                new_opt.block_cache_compressed)->GetNumShardBits(), 4);
  ASSERT_EQ(new_opt.block_cache_compressed->HasStrictCapacityLimit(), true);
  ASSERT_EQ(std::dynamic_pointer_cast<LRUCache>(
                new_opt.block_cache_compressed)->GetHighPriPoolRatio(),
                0.5);

  // Set only block cache capacity. Check other values are
  // reset to default values.
  ASSERT_OK(GetBlockBasedTableOptionsFromString(
      config_options, table_opt,
      "block_cache={capacity=2M};"
      "block_cache_compressed={capacity=2M}",
      &new_opt));
  ASSERT_TRUE(new_opt.block_cache != nullptr);
  ASSERT_EQ(new_opt.block_cache->GetCapacity(), 2*1024UL*1024UL);
  // Default values
  ASSERT_EQ(std::dynamic_pointer_cast<ShardedCache>(
                new_opt.block_cache)->GetNumShardBits(),
                GetDefaultCacheShardBits(new_opt.block_cache->GetCapacity()));
  ASSERT_EQ(new_opt.block_cache->HasStrictCapacityLimit(), false);
  ASSERT_EQ(std::dynamic_pointer_cast<LRUCache>(new_opt.block_cache)
                ->GetHighPriPoolRatio(),
            0.5);
  ASSERT_TRUE(new_opt.block_cache_compressed != nullptr);
  ASSERT_EQ(new_opt.block_cache_compressed->GetCapacity(), 2*1024UL*1024UL);
  // Default values
  ASSERT_EQ(std::dynamic_pointer_cast<ShardedCache>(
                new_opt.block_cache_compressed)->GetNumShardBits(),
                GetDefaultCacheShardBits(
                    new_opt.block_cache_compressed->GetCapacity()));
  ASSERT_EQ(new_opt.block_cache_compressed->HasStrictCapacityLimit(), false);
  ASSERT_EQ(std::dynamic_pointer_cast<LRUCache>(new_opt.block_cache_compressed)
                ->GetHighPriPoolRatio(),
            0.5);

  // Set couple of block cache options.
  ASSERT_OK(GetBlockBasedTableOptionsFromString(
      config_options, table_opt,
      "block_cache={num_shard_bits=5;high_pri_pool_ratio=0.5;};"
      "block_cache_compressed={num_shard_bits=5;"
      "high_pri_pool_ratio=0.0;}",
      &new_opt));
  ASSERT_EQ(new_opt.block_cache->GetCapacity(), 0);
  ASSERT_EQ(std::dynamic_pointer_cast<ShardedCache>(
                new_opt.block_cache)->GetNumShardBits(), 5);
  ASSERT_EQ(new_opt.block_cache->HasStrictCapacityLimit(), false);
  ASSERT_EQ(std::dynamic_pointer_cast<LRUCache>(
                new_opt.block_cache)->GetHighPriPoolRatio(), 0.5);
  ASSERT_TRUE(new_opt.block_cache_compressed != nullptr);
  ASSERT_EQ(new_opt.block_cache_compressed->GetCapacity(), 0);
  ASSERT_EQ(std::dynamic_pointer_cast<ShardedCache>(
                new_opt.block_cache_compressed)->GetNumShardBits(), 5);
  ASSERT_EQ(new_opt.block_cache_compressed->HasStrictCapacityLimit(), false);
  ASSERT_EQ(std::dynamic_pointer_cast<LRUCache>(new_opt.block_cache_compressed)
                ->GetHighPriPoolRatio(),
            0.0);

  // Set couple of block cache options.
  ASSERT_OK(GetBlockBasedTableOptionsFromString(
      config_options, table_opt,
      "block_cache={capacity=1M;num_shard_bits=4;"
      "strict_capacity_limit=true;};"
      "block_cache_compressed={capacity=1M;num_shard_bits=4;"
      "strict_capacity_limit=true;}",
      &new_opt));
  ASSERT_TRUE(new_opt.block_cache != nullptr);
  ASSERT_EQ(new_opt.block_cache->GetCapacity(), 1024UL*1024UL);
  ASSERT_EQ(std::dynamic_pointer_cast<ShardedCache>(
                new_opt.block_cache)->GetNumShardBits(), 4);
  ASSERT_EQ(new_opt.block_cache->HasStrictCapacityLimit(), true);
  ASSERT_EQ(std::dynamic_pointer_cast<LRUCache>(new_opt.block_cache)
                ->GetHighPriPoolRatio(),
            0.5);
  ASSERT_TRUE(new_opt.block_cache_compressed != nullptr);
  ASSERT_EQ(new_opt.block_cache_compressed->GetCapacity(), 1024UL*1024UL);
  ASSERT_EQ(std::dynamic_pointer_cast<ShardedCache>(
                new_opt.block_cache_compressed)->GetNumShardBits(), 4);
  ASSERT_EQ(new_opt.block_cache_compressed->HasStrictCapacityLimit(), true);
  ASSERT_EQ(std::dynamic_pointer_cast<LRUCache>(new_opt.block_cache_compressed)
                ->GetHighPriPoolRatio(),
            0.5);
}
#endif  // !ROCKSDB_LITE


#ifndef ROCKSDB_LITE  // GetPlainTableOptionsFromString is not supported
TEST_F(OptionsTest, GetPlainTableOptionsFromString) {
  PlainTableOptions table_opt;
  PlainTableOptions new_opt;
  ConfigOptions config_options;
  config_options.input_strings_escaped = false;
  config_options.ignore_unknown_options = false;
  // make sure default values are overwritten by something else
  ASSERT_OK(GetPlainTableOptionsFromString(
      config_options, table_opt,
      "user_key_len=66;bloom_bits_per_key=20;hash_table_ratio=0.5;"
      "index_sparseness=8;huge_page_tlb_size=4;encoding_type=kPrefix;"
      "full_scan_mode=true;store_index_in_file=true",
      &new_opt));
  ASSERT_EQ(new_opt.user_key_len, 66u);
  ASSERT_EQ(new_opt.bloom_bits_per_key, 20);
  ASSERT_EQ(new_opt.hash_table_ratio, 0.5);
  ASSERT_EQ(new_opt.index_sparseness, 8);
  ASSERT_EQ(new_opt.huge_page_tlb_size, 4);
  ASSERT_EQ(new_opt.encoding_type, EncodingType::kPrefix);
  ASSERT_TRUE(new_opt.full_scan_mode);
  ASSERT_TRUE(new_opt.store_index_in_file);

  // unknown option
  Status s = GetPlainTableOptionsFromString(
      config_options, table_opt,
      "user_key_len=66;bloom_bits_per_key=20;hash_table_ratio=0.5;"
      "bad_option=1",
      &new_opt);
  ASSERT_NOK(s);
  ASSERT_TRUE(s.IsInvalidArgument());

  // unrecognized EncodingType
  s = GetPlainTableOptionsFromString(
      config_options, table_opt,
      "user_key_len=66;bloom_bits_per_key=20;hash_table_ratio=0.5;"
      "encoding_type=kPrefixXX",
      &new_opt);
  ASSERT_NOK(s);
  ASSERT_TRUE(s.IsInvalidArgument());
}
#endif  // !ROCKSDB_LITE

#ifndef ROCKSDB_LITE  // GetMemTableRepFactoryFromString is not supported
TEST_F(OptionsTest, GetMemTableRepFactoryFromString) {
  std::unique_ptr<MemTableRepFactory> new_mem_factory = nullptr;

  ASSERT_OK(GetMemTableRepFactoryFromString("skip_list", &new_mem_factory));
  ASSERT_OK(GetMemTableRepFactoryFromString("skip_list:16", &new_mem_factory));
  ASSERT_EQ(std::string(new_mem_factory->Name()), "SkipListFactory");
  ASSERT_NOK(GetMemTableRepFactoryFromString("skip_list:16:invalid_opt",
                                             &new_mem_factory));

  ASSERT_OK(GetMemTableRepFactoryFromString("prefix_hash", &new_mem_factory));
  ASSERT_OK(GetMemTableRepFactoryFromString("prefix_hash:1000",
                                            &new_mem_factory));
  ASSERT_EQ(std::string(new_mem_factory->Name()), "HashSkipListRepFactory");
  ASSERT_NOK(GetMemTableRepFactoryFromString("prefix_hash:1000:invalid_opt",
                                             &new_mem_factory));

  ASSERT_OK(GetMemTableRepFactoryFromString("hash_linkedlist",
                                            &new_mem_factory));
  ASSERT_OK(GetMemTableRepFactoryFromString("hash_linkedlist:1000",
                                            &new_mem_factory));
  ASSERT_EQ(std::string(new_mem_factory->Name()), "HashLinkListRepFactory");
  ASSERT_NOK(GetMemTableRepFactoryFromString("hash_linkedlist:1000:invalid_opt",
                                             &new_mem_factory));

  ASSERT_OK(GetMemTableRepFactoryFromString("vector", &new_mem_factory));
  ASSERT_OK(GetMemTableRepFactoryFromString("vector:1024", &new_mem_factory));
  ASSERT_EQ(std::string(new_mem_factory->Name()), "VectorRepFactory");
  ASSERT_NOK(GetMemTableRepFactoryFromString("vector:1024:invalid_opt",
                                             &new_mem_factory));

  ASSERT_NOK(GetMemTableRepFactoryFromString("cuckoo", &new_mem_factory));
  // CuckooHash memtable is already removed.
  ASSERT_NOK(GetMemTableRepFactoryFromString("cuckoo:1024", &new_mem_factory));

  ASSERT_NOK(GetMemTableRepFactoryFromString("bad_factory", &new_mem_factory));
}
#endif  // !ROCKSDB_LITE

#ifndef ROCKSDB_LITE  // GetOptionsFromString is not supported in RocksDB Lite
TEST_F(OptionsTest, GetOptionsFromStringTest) {
  Options base_options, new_options;
  ConfigOptions config_options;
  config_options.input_strings_escaped = false;
  config_options.ignore_unknown_options = false;

  base_options.write_buffer_size = 20;
  base_options.min_write_buffer_number_to_merge = 15;
  BlockBasedTableOptions block_based_table_options;
  block_based_table_options.cache_index_and_filter_blocks = true;
  base_options.table_factory.reset(
      NewBlockBasedTableFactory(block_based_table_options));

  // Register an Env with object registry.
  const static char* kCustomEnvName = "CustomEnv";
  class CustomEnv : public EnvWrapper {
   public:
    explicit CustomEnv(Env* _target) : EnvWrapper(_target) {}
  };

  ObjectLibrary::Default()->Register<Env>(
      kCustomEnvName,
      [](const std::string& /*name*/, std::unique_ptr<Env>* /*env_guard*/,
         std::string* /* errmsg */) {
        static CustomEnv env(Env::Default());
        return &env;
      });

  ASSERT_OK(GetOptionsFromString(
      config_options, base_options,
      "write_buffer_size=10;max_write_buffer_number=16;"
      "block_based_table_factory={block_cache=1M;block_size=4;};"
      "compression_opts=4:5:6;create_if_missing=true;max_open_files=1;"
      "bottommost_compression_opts=5:6:7;create_if_missing=true;max_open_files="
      "1;"
      "rate_limiter_bytes_per_sec=1024;env=CustomEnv",
      &new_options));

  ASSERT_EQ(new_options.compression_opts.window_bits, 4);
  ASSERT_EQ(new_options.compression_opts.level, 5);
  ASSERT_EQ(new_options.compression_opts.strategy, 6);
  ASSERT_EQ(new_options.compression_opts.max_dict_bytes, 0u);
  ASSERT_EQ(new_options.compression_opts.zstd_max_train_bytes, 0u);
  ASSERT_EQ(new_options.compression_opts.parallel_threads, 1u);
  ASSERT_EQ(new_options.compression_opts.enabled, false);
  ASSERT_EQ(new_options.bottommost_compression, kDisableCompressionOption);
  ASSERT_EQ(new_options.bottommost_compression_opts.window_bits, 5);
  ASSERT_EQ(new_options.bottommost_compression_opts.level, 6);
  ASSERT_EQ(new_options.bottommost_compression_opts.strategy, 7);
  ASSERT_EQ(new_options.bottommost_compression_opts.max_dict_bytes, 0u);
  ASSERT_EQ(new_options.bottommost_compression_opts.zstd_max_train_bytes, 0u);
  ASSERT_EQ(new_options.bottommost_compression_opts.parallel_threads, 1u);
  ASSERT_EQ(new_options.bottommost_compression_opts.enabled, false);
  ASSERT_EQ(new_options.write_buffer_size, 10U);
  ASSERT_EQ(new_options.max_write_buffer_number, 16);
  const auto new_bbto =
      new_options.table_factory->GetOptions<BlockBasedTableOptions>();
  ASSERT_NE(new_bbto, nullptr);
  ASSERT_EQ(new_bbto->block_cache->GetCapacity(), 1U << 20);
  ASSERT_EQ(new_bbto->block_size, 4U);
  // don't overwrite block based table options
  ASSERT_TRUE(new_bbto->cache_index_and_filter_blocks);

  ASSERT_EQ(new_options.create_if_missing, true);
  ASSERT_EQ(new_options.max_open_files, 1);
  ASSERT_TRUE(new_options.rate_limiter.get() != nullptr);
  Env* newEnv = new_options.env;
  ASSERT_OK(Env::LoadEnv(kCustomEnvName, &newEnv));
  ASSERT_EQ(newEnv, new_options.env);

  config_options.ignore_unknown_options = false;
  // Test a bad value for a DBOption returns a failure
  base_options.dump_malloc_stats = false;
  base_options.write_buffer_size = 1024;
  Options bad_options = new_options;
  Status s = GetOptionsFromString(config_options, base_options,
                                  "create_if_missing=XX;dump_malloc_stats=true",
                                  &bad_options);
  ASSERT_NOK(s);
  ASSERT_TRUE(s.IsInvalidArgument());
  ASSERT_EQ(bad_options.dump_malloc_stats, false);

  bad_options = new_options;
  s = GetOptionsFromString(config_options, base_options,
                           "write_buffer_size=XX;dump_malloc_stats=true",
                           &bad_options);
  ASSERT_NOK(s);
  ASSERT_TRUE(s.IsInvalidArgument());

  ASSERT_EQ(bad_options.dump_malloc_stats, false);

  // Test a bad value for a TableFactory Option returns a failure
  bad_options = new_options;
  s = GetOptionsFromString(config_options, base_options,
                           "write_buffer_size=16;dump_malloc_stats=true"
                           "block_based_table_factory={block_size=XX;};",
                           &bad_options);
  ASSERT_TRUE(s.IsInvalidArgument());
  ASSERT_EQ(bad_options.dump_malloc_stats, false);
  ASSERT_EQ(bad_options.write_buffer_size, 1024);

  config_options.ignore_unknown_options = true;
  ASSERT_OK(GetOptionsFromString(config_options, base_options,
                                 "create_if_missing=XX;dump_malloc_stats=true;"
                                 "write_buffer_size=XX;"
                                 "block_based_table_factory={block_size=XX;};",
                                 &bad_options));
  ASSERT_EQ(bad_options.create_if_missing, base_options.create_if_missing);
  ASSERT_EQ(bad_options.dump_malloc_stats, true);
  ASSERT_EQ(bad_options.write_buffer_size, base_options.write_buffer_size);

  // Test the old interface
  ASSERT_OK(GetOptionsFromString(
      base_options,
      "write_buffer_size=22;max_write_buffer_number=33;max_open_files=44;",
      &new_options));
  ASSERT_EQ(new_options.write_buffer_size, 22U);
  ASSERT_EQ(new_options.max_write_buffer_number, 33);
  ASSERT_EQ(new_options.max_open_files, 44);
}

TEST_F(OptionsTest, DBOptionsSerialization) {
  Options base_options, new_options;
  Random rnd(301);
  ConfigOptions config_options;
  config_options.input_strings_escaped = false;
  config_options.ignore_unknown_options = false;

  // Phase 1: Make big change in base_options
  test::RandomInitDBOptions(&base_options, &rnd);

  // Phase 2: obtain a string from base_option
  std::string base_options_file_content;
  ASSERT_OK(GetStringFromDBOptions(config_options, base_options,
                                   &base_options_file_content));

  // Phase 3: Set new_options from the derived string and expect
  //          new_options == base_options
  ASSERT_OK(GetDBOptionsFromString(config_options, DBOptions(),
                                   base_options_file_content, &new_options));
  ASSERT_OK(RocksDBOptionsParser::VerifyDBOptions(config_options, base_options,
                                                  new_options));
}

TEST_F(OptionsTest, OptionsComposeDecompose) {
  // build an Options from DBOptions + CFOptions, then decompose it to verify
  // we get same constituent options.
  DBOptions base_db_opts;
  ColumnFamilyOptions base_cf_opts;
  ConfigOptions
      config_options;  // Use default for ignore(false) and check (exact)
  config_options.input_strings_escaped = false;

  Random rnd(301);
  test::RandomInitDBOptions(&base_db_opts, &rnd);
  test::RandomInitCFOptions(&base_cf_opts, base_db_opts, &rnd);

  Options base_opts(base_db_opts, base_cf_opts);
  DBOptions new_db_opts(base_opts);
  ColumnFamilyOptions new_cf_opts(base_opts);

  ASSERT_OK(RocksDBOptionsParser::VerifyDBOptions(config_options, base_db_opts,
                                                  new_db_opts));
  ASSERT_OK(RocksDBOptionsParser::VerifyCFOptions(config_options, base_cf_opts,
                                                  new_cf_opts));
  delete new_cf_opts.compaction_filter;
}

TEST_F(OptionsTest, DBOptionsComposeImmutable) {
  // Build a DBOptions from an Immutable/Mutable one and verify that
  // we get same constituent options.
  ConfigOptions config_options;
  Random rnd(301);
  DBOptions base_opts, new_opts;
  test::RandomInitDBOptions(&base_opts, &rnd);
  MutableDBOptions m_opts(base_opts);
  ImmutableDBOptions i_opts(base_opts);
  new_opts = BuildDBOptions(i_opts, m_opts);
  ASSERT_OK(RocksDBOptionsParser::VerifyDBOptions(config_options, base_opts,
                                                  new_opts));
}

TEST_F(OptionsTest, GetMutableDBOptions) {
  Random rnd(228);
  DBOptions base_opts;
  std::string opts_str;
  std::unordered_map<std::string, std::string> opts_map;
  ConfigOptions config_options;

  test::RandomInitDBOptions(&base_opts, &rnd);
  ImmutableDBOptions i_opts(base_opts);
  MutableDBOptions m_opts(base_opts);
  MutableDBOptions new_opts;
  ASSERT_OK(GetStringFromMutableDBOptions(config_options, m_opts, &opts_str));
  ASSERT_OK(StringToMap(opts_str, &opts_map));
  ASSERT_OK(GetMutableDBOptionsFromStrings(m_opts, opts_map, &new_opts));
  ASSERT_OK(RocksDBOptionsParser::VerifyDBOptions(
      config_options, base_opts, BuildDBOptions(i_opts, new_opts)));
}

TEST_F(OptionsTest, CFOptionsComposeImmutable) {
  // Build a DBOptions from an Immutable/Mutable one and verify that
  // we get same constituent options.
  ConfigOptions config_options;
  Random rnd(301);
  ColumnFamilyOptions base_opts, new_opts;
  DBOptions dummy;  // Needed to create ImmutableCFOptions
  test::RandomInitCFOptions(&base_opts, dummy, &rnd);
  MutableCFOptions m_opts(base_opts);
  ImmutableCFOptions i_opts(base_opts);
  UpdateColumnFamilyOptions(i_opts, &new_opts);
  UpdateColumnFamilyOptions(m_opts, &new_opts);
  ASSERT_OK(RocksDBOptionsParser::VerifyCFOptions(config_options, base_opts,
                                                  new_opts));
  delete new_opts.compaction_filter;
}

TEST_F(OptionsTest, GetMutableCFOptions) {
  Random rnd(228);
  ColumnFamilyOptions base, copy;
  std::string opts_str;
  std::unordered_map<std::string, std::string> opts_map;
  ConfigOptions config_options;
  DBOptions dummy;  // Needed to create ImmutableCFOptions

  test::RandomInitCFOptions(&base, dummy, &rnd);
  ColumnFamilyOptions result;
  MutableCFOptions m_opts(base), new_opts;

  ASSERT_OK(GetStringFromMutableCFOptions(config_options, m_opts, &opts_str));
  ASSERT_OK(StringToMap(opts_str, &opts_map));
  ASSERT_OK(GetMutableOptionsFromStrings(m_opts, opts_map, nullptr, &new_opts));
  UpdateColumnFamilyOptions(ImmutableCFOptions(base), &copy);
  UpdateColumnFamilyOptions(new_opts, &copy);

  ASSERT_OK(RocksDBOptionsParser::VerifyCFOptions(config_options, base, copy));
  delete copy.compaction_filter;
}

TEST_F(OptionsTest, ColumnFamilyOptionsSerialization) {
  Options options;
  ColumnFamilyOptions base_opt, new_opt;
  Random rnd(302);
  ConfigOptions config_options;
  config_options.input_strings_escaped = false;

  // Phase 1: randomly assign base_opt
  // custom type options
  test::RandomInitCFOptions(&base_opt, options, &rnd);

  // Phase 2: obtain a string from base_opt
  std::string base_options_file_content;
  ASSERT_OK(GetStringFromColumnFamilyOptions(config_options, base_opt,
                                             &base_options_file_content));

  // Phase 3: Set new_opt from the derived string and expect
  //          new_opt == base_opt
  ASSERT_OK(
      GetColumnFamilyOptionsFromString(config_options, ColumnFamilyOptions(),
                                       base_options_file_content, &new_opt));
  ASSERT_OK(
      RocksDBOptionsParser::VerifyCFOptions(config_options, base_opt, new_opt));
  if (base_opt.compaction_filter) {
    delete base_opt.compaction_filter;
  }
}

TEST_F(OptionsTest, CheckBlockBasedTableOptions) {
  ColumnFamilyOptions cf_opts;
  DBOptions db_opts;
  ConfigOptions config_opts;

  ASSERT_OK(GetColumnFamilyOptionsFromString(
      config_opts, cf_opts, "prefix_extractor=capped:8", &cf_opts));
  ASSERT_OK(TableFactory::CreateFromString(config_opts, "BlockBasedTable",
                                           &cf_opts.table_factory));
  ASSERT_NE(cf_opts.table_factory.get(), nullptr);
  ASSERT_TRUE(cf_opts.table_factory->IsInstanceOf(
      TableFactory::kBlockBasedTableName()));
  auto bbto = cf_opts.table_factory->GetOptions<BlockBasedTableOptions>();
  ASSERT_OK(cf_opts.table_factory->ConfigureFromString(
      config_opts,
      "block_cache={capacity=1M;num_shard_bits=4;};"
      "block_size_deviation=101;"
      "block_restart_interval=0;"
      "index_block_restart_interval=5;"
      "partition_filters=true;"
      "index_type=kHashSearch;"
      "no_block_cache=1;"));
  ASSERT_NE(bbto, nullptr);
  ASSERT_EQ(bbto->block_cache.get(), nullptr);
  ASSERT_EQ(bbto->block_size_deviation, 0);
  ASSERT_EQ(bbto->block_restart_interval, 1);
  ASSERT_EQ(bbto->index_block_restart_interval, 1);
  ASSERT_FALSE(bbto->partition_filters);
  ASSERT_OK(TableFactory::CreateFromString(config_opts, "BlockBasedTable",
                                           &cf_opts.table_factory));
  bbto = cf_opts.table_factory->GetOptions<BlockBasedTableOptions>();

  ASSERT_OK(cf_opts.table_factory->ConfigureFromString(config_opts,
                                                       "no_block_cache=0;"));
  ASSERT_NE(bbto->block_cache.get(), nullptr);
  ASSERT_OK(cf_opts.table_factory->ValidateOptions(db_opts, cf_opts));
}

TEST_F(OptionsTest, MutableTableOptions) {
  ConfigOptions config_options;
  std::shared_ptr<TableFactory> bbtf;
  bbtf.reset(NewBlockBasedTableFactory());
  auto bbto = bbtf->GetOptions<BlockBasedTableOptions>();
  ASSERT_NE(bbto, nullptr);
  ASSERT_FALSE(bbtf->IsPrepared());
  ASSERT_OK(bbtf->ConfigureOption(config_options, "block_align", "true"));
  ASSERT_OK(bbtf->ConfigureOption(config_options, "block_size", "1024"));
  ASSERT_EQ(bbto->block_align, true);
  ASSERT_EQ(bbto->block_size, 1024);
  ASSERT_OK(bbtf->PrepareOptions(config_options));
  ASSERT_TRUE(bbtf->IsPrepared());
  config_options.mutable_options_only = true;
  ASSERT_OK(bbtf->ConfigureOption(config_options, "block_size", "1024"));
  ASSERT_EQ(bbto->block_align, true);
  ASSERT_NOK(bbtf->ConfigureOption(config_options, "block_align", "false"));
  ASSERT_OK(bbtf->ConfigureOption(config_options, "block_size", "2048"));
  ASSERT_EQ(bbto->block_align, true);
  ASSERT_EQ(bbto->block_size, 2048);

  ColumnFamilyOptions cf_opts;
  cf_opts.table_factory = bbtf;
  ASSERT_NOK(GetColumnFamilyOptionsFromString(
      config_options, cf_opts, "block_based_table_factory.block_align=false",
      &cf_opts));
  ASSERT_OK(GetColumnFamilyOptionsFromString(
      config_options, cf_opts, "block_based_table_factory.block_size=8192",
      &cf_opts));
  ASSERT_EQ(bbto->block_align, true);
  ASSERT_EQ(bbto->block_size, 8192);
}

TEST_F(OptionsTest, MutableCFOptions) {
  ConfigOptions config_options;
  ColumnFamilyOptions cf_opts;

  ASSERT_OK(GetColumnFamilyOptionsFromString(
      config_options, cf_opts,
      "paranoid_file_checks=true; block_based_table_factory.block_align=false; "
      "block_based_table_factory.block_size=8192;",
      &cf_opts));
  ASSERT_TRUE(cf_opts.paranoid_file_checks);
  ASSERT_NE(cf_opts.table_factory.get(), nullptr);
  const auto bbto = cf_opts.table_factory->GetOptions<BlockBasedTableOptions>();
  ASSERT_NE(bbto, nullptr);
  ASSERT_EQ(bbto->block_size, 8192);
  ASSERT_EQ(bbto->block_align, false);
  std::unordered_map<std::string, std::string> unused_opts;
  ASSERT_OK(GetColumnFamilyOptionsFromMap(
      config_options, cf_opts, {{"paranoid_file_checks", "false"}}, &cf_opts));
  ASSERT_EQ(cf_opts.paranoid_file_checks, false);

  ASSERT_OK(GetColumnFamilyOptionsFromMap(
      config_options, cf_opts,
      {{"block_based_table_factory.block_size", "16384"}}, &cf_opts));
  ASSERT_EQ(bbto, cf_opts.table_factory->GetOptions<BlockBasedTableOptions>());
  ASSERT_EQ(bbto->block_size, 16384);

  config_options.mutable_options_only = true;
  // Force consistency checks is not mutable
  ASSERT_NOK(GetColumnFamilyOptionsFromMap(
      config_options, cf_opts, {{"force_consistency_checks", "true"}},
      &cf_opts));

  // Attempt to change the table.  It is not mutable, so this should fail and
  // leave the original intact
  ASSERT_NOK(GetColumnFamilyOptionsFromMap(
      config_options, cf_opts, {{"table_factory", "PlainTable"}}, &cf_opts));
  ASSERT_NOK(GetColumnFamilyOptionsFromMap(
      config_options, cf_opts, {{"table_factory.id", "PlainTable"}}, &cf_opts));
  ASSERT_NE(cf_opts.table_factory.get(), nullptr);
  ASSERT_EQ(bbto, cf_opts.table_factory->GetOptions<BlockBasedTableOptions>());

  // Change the block size.  Should update the value in the current table
  ASSERT_OK(GetColumnFamilyOptionsFromMap(
      config_options, cf_opts,
      {{"block_based_table_factory.block_size", "8192"}}, &cf_opts));
  ASSERT_EQ(bbto, cf_opts.table_factory->GetOptions<BlockBasedTableOptions>());
  ASSERT_EQ(bbto->block_size, 8192);

  // Attempt to turn off block cache fails, as this option is not mutable
  ASSERT_NOK(GetColumnFamilyOptionsFromMap(
      config_options, cf_opts,
      {{"block_based_table_factory.no_block_cache", "true"}}, &cf_opts));
  ASSERT_EQ(bbto, cf_opts.table_factory->GetOptions<BlockBasedTableOptions>());

  // Attempt to change the block size via a config string/map.  Should update
  // the current value
  ASSERT_OK(GetColumnFamilyOptionsFromMap(
      config_options, cf_opts,
      {{"block_based_table_factory", "{block_size=32768}"}}, &cf_opts));
  ASSERT_EQ(bbto, cf_opts.table_factory->GetOptions<BlockBasedTableOptions>());
  ASSERT_EQ(bbto->block_size, 32768);

  // Attempt to change the block size and no cache through the map.  Should
  // fail, leaving the old values intact
  ASSERT_NOK(GetColumnFamilyOptionsFromMap(
      config_options, cf_opts,
      {{"block_based_table_factory",
        "{block_size=16384; no_block_cache=true}"}},
      &cf_opts));
  ASSERT_EQ(bbto, cf_opts.table_factory->GetOptions<BlockBasedTableOptions>());
  ASSERT_EQ(bbto->block_size, 32768);
}

#endif  // !ROCKSDB_LITE

Status StringToMap(
    const std::string& opts_str,
    std::unordered_map<std::string, std::string>* opts_map);

#ifndef ROCKSDB_LITE  // StringToMap is not supported in ROCKSDB_LITE
TEST_F(OptionsTest, StringToMapTest) {
  std::unordered_map<std::string, std::string> opts_map;
  // Regular options
  ASSERT_OK(StringToMap("k1=v1;k2=v2;k3=v3", &opts_map));
  ASSERT_EQ(opts_map["k1"], "v1");
  ASSERT_EQ(opts_map["k2"], "v2");
  ASSERT_EQ(opts_map["k3"], "v3");
  // Value with '='
  opts_map.clear();
  ASSERT_OK(StringToMap("k1==v1;k2=v2=;", &opts_map));
  ASSERT_EQ(opts_map["k1"], "=v1");
  ASSERT_EQ(opts_map["k2"], "v2=");
  // Overwrriten option
  opts_map.clear();
  ASSERT_OK(StringToMap("k1=v1;k1=v2;k3=v3", &opts_map));
  ASSERT_EQ(opts_map["k1"], "v2");
  ASSERT_EQ(opts_map["k3"], "v3");
  // Empty value
  opts_map.clear();
  ASSERT_OK(StringToMap("k1=v1;k2=;k3=v3;k4=", &opts_map));
  ASSERT_EQ(opts_map["k1"], "v1");
  ASSERT_TRUE(opts_map.find("k2") != opts_map.end());
  ASSERT_EQ(opts_map["k2"], "");
  ASSERT_EQ(opts_map["k3"], "v3");
  ASSERT_TRUE(opts_map.find("k4") != opts_map.end());
  ASSERT_EQ(opts_map["k4"], "");
  opts_map.clear();
  ASSERT_OK(StringToMap("k1=v1;k2=;k3=v3;k4=   ", &opts_map));
  ASSERT_EQ(opts_map["k1"], "v1");
  ASSERT_TRUE(opts_map.find("k2") != opts_map.end());
  ASSERT_EQ(opts_map["k2"], "");
  ASSERT_EQ(opts_map["k3"], "v3");
  ASSERT_TRUE(opts_map.find("k4") != opts_map.end());
  ASSERT_EQ(opts_map["k4"], "");
  opts_map.clear();
  ASSERT_OK(StringToMap("k1=v1;k2=;k3=", &opts_map));
  ASSERT_EQ(opts_map["k1"], "v1");
  ASSERT_TRUE(opts_map.find("k2") != opts_map.end());
  ASSERT_EQ(opts_map["k2"], "");
  ASSERT_TRUE(opts_map.find("k3") != opts_map.end());
  ASSERT_EQ(opts_map["k3"], "");
  opts_map.clear();
  ASSERT_OK(StringToMap("k1=v1;k2=;k3=;", &opts_map));
  ASSERT_EQ(opts_map["k1"], "v1");
  ASSERT_TRUE(opts_map.find("k2") != opts_map.end());
  ASSERT_EQ(opts_map["k2"], "");
  ASSERT_TRUE(opts_map.find("k3") != opts_map.end());
  ASSERT_EQ(opts_map["k3"], "");
  // Regular nested options
  opts_map.clear();
  ASSERT_OK(StringToMap("k1=v1;k2={nk1=nv1;nk2=nv2};k3=v3", &opts_map));
  ASSERT_EQ(opts_map["k1"], "v1");
  ASSERT_EQ(opts_map["k2"], "nk1=nv1;nk2=nv2");
  ASSERT_EQ(opts_map["k3"], "v3");
  // Multi-level nested options
  opts_map.clear();
  ASSERT_OK(StringToMap("k1=v1;k2={nk1=nv1;nk2={nnk1=nnk2}};"
                        "k3={nk1={nnk1={nnnk1=nnnv1;nnnk2;nnnv2}}};k4=v4",
                        &opts_map));
  ASSERT_EQ(opts_map["k1"], "v1");
  ASSERT_EQ(opts_map["k2"], "nk1=nv1;nk2={nnk1=nnk2}");
  ASSERT_EQ(opts_map["k3"], "nk1={nnk1={nnnk1=nnnv1;nnnk2;nnnv2}}");
  ASSERT_EQ(opts_map["k4"], "v4");
  // Garbage inside curly braces
  opts_map.clear();
  ASSERT_OK(StringToMap("k1=v1;k2={dfad=};k3={=};k4=v4",
                        &opts_map));
  ASSERT_EQ(opts_map["k1"], "v1");
  ASSERT_EQ(opts_map["k2"], "dfad=");
  ASSERT_EQ(opts_map["k3"], "=");
  ASSERT_EQ(opts_map["k4"], "v4");
  // Empty nested options
  opts_map.clear();
  ASSERT_OK(StringToMap("k1=v1;k2={};", &opts_map));
  ASSERT_EQ(opts_map["k1"], "v1");
  ASSERT_EQ(opts_map["k2"], "");
  opts_map.clear();
  ASSERT_OK(StringToMap("k1=v1;k2={{{{}}}{}{}};", &opts_map));
  ASSERT_EQ(opts_map["k1"], "v1");
  ASSERT_EQ(opts_map["k2"], "{{{}}}{}{}");
  // With random spaces
  opts_map.clear();
  ASSERT_OK(StringToMap("  k1 =  v1 ; k2= {nk1=nv1; nk2={nnk1=nnk2}}  ; "
                        "k3={  {   } }; k4= v4  ",
                        &opts_map));
  ASSERT_EQ(opts_map["k1"], "v1");
  ASSERT_EQ(opts_map["k2"], "nk1=nv1; nk2={nnk1=nnk2}");
  ASSERT_EQ(opts_map["k3"], "{   }");
  ASSERT_EQ(opts_map["k4"], "v4");

  // Empty key
  ASSERT_NOK(StringToMap("k1=v1;k2=v2;=", &opts_map));
  ASSERT_NOK(StringToMap("=v1;k2=v2", &opts_map));
  ASSERT_NOK(StringToMap("k1=v1;k2v2;", &opts_map));
  ASSERT_NOK(StringToMap("k1=v1;k2=v2;fadfa", &opts_map));
  ASSERT_NOK(StringToMap("k1=v1;k2=v2;;", &opts_map));
  // Mismatch curly braces
  ASSERT_NOK(StringToMap("k1=v1;k2={;k3=v3", &opts_map));
  ASSERT_NOK(StringToMap("k1=v1;k2={{};k3=v3", &opts_map));
  ASSERT_NOK(StringToMap("k1=v1;k2={}};k3=v3", &opts_map));
  ASSERT_NOK(StringToMap("k1=v1;k2={{}{}}};k3=v3", &opts_map));
  // However this is valid!
  opts_map.clear();
  ASSERT_OK(StringToMap("k1=v1;k2=};k3=v3", &opts_map));
  ASSERT_EQ(opts_map["k1"], "v1");
  ASSERT_EQ(opts_map["k2"], "}");
  ASSERT_EQ(opts_map["k3"], "v3");

  // Invalid chars after closing curly brace
  ASSERT_NOK(StringToMap("k1=v1;k2={{}}{};k3=v3", &opts_map));
  ASSERT_NOK(StringToMap("k1=v1;k2={{}}cfda;k3=v3", &opts_map));
  ASSERT_NOK(StringToMap("k1=v1;k2={{}}  cfda;k3=v3", &opts_map));
  ASSERT_NOK(StringToMap("k1=v1;k2={{}}  cfda", &opts_map));
  ASSERT_NOK(StringToMap("k1=v1;k2={{}}{}", &opts_map));
  ASSERT_NOK(StringToMap("k1=v1;k2={{dfdl}adfa}{}", &opts_map));
}
#endif  // ROCKSDB_LITE

#ifndef ROCKSDB_LITE  // StringToMap is not supported in ROCKSDB_LITE
TEST_F(OptionsTest, StringToMapRandomTest) {
  std::unordered_map<std::string, std::string> opts_map;
  // Make sure segfault is not hit by semi-random strings

  std::vector<std::string> bases = {
      "a={aa={};tt={xxx={}}};c=defff",
      "a={aa={};tt={xxx={}}};c=defff;d={{}yxx{}3{xx}}",
      "abc={{}{}{}{{{}}}{{}{}{}{}{}{}{}"};

  for (std::string base : bases) {
    for (int rand_seed = 301; rand_seed < 401; rand_seed++) {
      Random rnd(rand_seed);
      for (int attempt = 0; attempt < 10; attempt++) {
        std::string str = base;
        // Replace random position to space
        size_t pos = static_cast<size_t>(
            rnd.Uniform(static_cast<int>(base.size())));
        str[pos] = ' ';
        Status s = StringToMap(str, &opts_map);
        ASSERT_TRUE(s.ok() || s.IsInvalidArgument());
        opts_map.clear();
      }
    }
  }

  // Random Construct a string
  std::vector<char> chars = {'{', '}', ' ', '=', ';', 'c'};
  for (int rand_seed = 301; rand_seed < 1301; rand_seed++) {
    Random rnd(rand_seed);
    int len = rnd.Uniform(30);
    std::string str = "";
    for (int attempt = 0; attempt < len; attempt++) {
      // Add a random character
      size_t pos = static_cast<size_t>(
          rnd.Uniform(static_cast<int>(chars.size())));
      str.append(1, chars[pos]);
    }
    Status s = StringToMap(str, &opts_map);
    ASSERT_TRUE(s.ok() || s.IsInvalidArgument());
    s = StringToMap("name=" + str, &opts_map);
    ASSERT_TRUE(s.ok() || s.IsInvalidArgument());
    opts_map.clear();
  }
}

TEST_F(OptionsTest, GetStringFromCompressionType) {
  std::string res;

  ASSERT_OK(GetStringFromCompressionType(&res, kNoCompression));
  ASSERT_EQ(res, "kNoCompression");

  ASSERT_OK(GetStringFromCompressionType(&res, kSnappyCompression));
  ASSERT_EQ(res, "kSnappyCompression");

  ASSERT_OK(GetStringFromCompressionType(&res, kDisableCompressionOption));
  ASSERT_EQ(res, "kDisableCompressionOption");

  ASSERT_OK(GetStringFromCompressionType(&res, kLZ4Compression));
  ASSERT_EQ(res, "kLZ4Compression");

  ASSERT_OK(GetStringFromCompressionType(&res, kZlibCompression));
  ASSERT_EQ(res, "kZlibCompression");

  ASSERT_NOK(
      GetStringFromCompressionType(&res, static_cast<CompressionType>(-10)));
}

TEST_F(OptionsTest, OnlyMutableDBOptions) {
  std::string opt_str;
  Random rnd(302);
  ConfigOptions cfg_opts;
  DBOptions db_opts;
  DBOptions mdb_opts;
  std::unordered_set<std::string> m_names;
  std::unordered_set<std::string> a_names;

  test::RandomInitDBOptions(&db_opts, &rnd);
  auto db_config = DBOptionsAsConfigurable(db_opts);

  // Get all of the DB Option names (mutable or not)
  ASSERT_OK(db_config->GetOptionNames(cfg_opts, &a_names));

  // Get only the mutable options from db_opts and set those in mdb_opts
  cfg_opts.mutable_options_only = true;

  // Get only the Mutable DB Option names
  ASSERT_OK(db_config->GetOptionNames(cfg_opts, &m_names));
  ASSERT_OK(GetStringFromDBOptions(cfg_opts, db_opts, &opt_str));
  ASSERT_OK(GetDBOptionsFromString(cfg_opts, mdb_opts, opt_str, &mdb_opts));
  std::string mismatch;
  // Comparing only the mutable options, the two are equivalent
  auto mdb_config = DBOptionsAsConfigurable(mdb_opts);
  ASSERT_TRUE(mdb_config->AreEquivalent(cfg_opts, db_config.get(), &mismatch));
  ASSERT_TRUE(db_config->AreEquivalent(cfg_opts, mdb_config.get(), &mismatch));

  ASSERT_GT(a_names.size(), m_names.size());
  for (const auto& n : m_names) {
    std::string m, d;
    ASSERT_OK(mdb_config->GetOption(cfg_opts, n, &m));
    ASSERT_OK(db_config->GetOption(cfg_opts, n, &d));
    ASSERT_EQ(m, d);
  }

  cfg_opts.mutable_options_only = false;
  // Comparing all of the options, the two are not equivalent
  ASSERT_FALSE(mdb_config->AreEquivalent(cfg_opts, db_config.get(), &mismatch));
  ASSERT_FALSE(db_config->AreEquivalent(cfg_opts, mdb_config.get(), &mismatch));
}

TEST_F(OptionsTest, OnlyMutableCFOptions) {
  std::string opt_str;
  Random rnd(302);
  ConfigOptions cfg_opts;
  DBOptions db_opts;
  ColumnFamilyOptions mcf_opts;
  ColumnFamilyOptions cf_opts;
  std::unordered_set<std::string> m_names;
  std::unordered_set<std::string> a_names;

  test::RandomInitCFOptions(&cf_opts, db_opts, &rnd);
  auto cf_config = CFOptionsAsConfigurable(cf_opts);

  // Get all of the CF Option names (mutable or not)
  ASSERT_OK(cf_config->GetOptionNames(cfg_opts, &a_names));

  // Get only the mutable options from cf_opts and set those in mcf_opts
  cfg_opts.mutable_options_only = true;
  // Get only the Mutable CF Option names
  ASSERT_OK(cf_config->GetOptionNames(cfg_opts, &m_names));
  ASSERT_OK(GetStringFromColumnFamilyOptions(cfg_opts, cf_opts, &opt_str));
  ASSERT_OK(
      GetColumnFamilyOptionsFromString(cfg_opts, mcf_opts, opt_str, &mcf_opts));
  std::string mismatch;

  auto mcf_config = CFOptionsAsConfigurable(mcf_opts);
  // Comparing only the mutable options, the two are equivalent
  ASSERT_TRUE(mcf_config->AreEquivalent(cfg_opts, cf_config.get(), &mismatch));
  ASSERT_TRUE(cf_config->AreEquivalent(cfg_opts, mcf_config.get(), &mismatch));

  ASSERT_GT(a_names.size(), m_names.size());
  for (const auto& n : m_names) {
    std::string m, d;
    ASSERT_OK(mcf_config->GetOption(cfg_opts, n, &m));
    ASSERT_OK(cf_config->GetOption(cfg_opts, n, &d));
    ASSERT_EQ(m, d);
  }

  cfg_opts.mutable_options_only = false;
  // Comparing all of the options, the two are not equivalent
  ASSERT_FALSE(mcf_config->AreEquivalent(cfg_opts, cf_config.get(), &mismatch));
  ASSERT_FALSE(cf_config->AreEquivalent(cfg_opts, mcf_config.get(), &mismatch));

  delete cf_opts.compaction_filter;
}
#endif  // !ROCKSDB_LITE

TEST_F(OptionsTest, ConvertOptionsTest) {
  LevelDBOptions leveldb_opt;
  Options converted_opt = ConvertOptions(leveldb_opt);

  ASSERT_EQ(converted_opt.create_if_missing, leveldb_opt.create_if_missing);
  ASSERT_EQ(converted_opt.error_if_exists, leveldb_opt.error_if_exists);
  ASSERT_EQ(converted_opt.paranoid_checks, leveldb_opt.paranoid_checks);
  ASSERT_EQ(converted_opt.env, leveldb_opt.env);
  ASSERT_EQ(converted_opt.info_log.get(), leveldb_opt.info_log);
  ASSERT_EQ(converted_opt.write_buffer_size, leveldb_opt.write_buffer_size);
  ASSERT_EQ(converted_opt.max_open_files, leveldb_opt.max_open_files);
  ASSERT_EQ(converted_opt.compression, leveldb_opt.compression);

  std::shared_ptr<TableFactory> table_factory = converted_opt.table_factory;
  const auto table_opt = table_factory->GetOptions<BlockBasedTableOptions>();
  ASSERT_NE(table_opt, nullptr);

  ASSERT_EQ(table_opt->block_cache->GetCapacity(), 8UL << 20);
  ASSERT_EQ(table_opt->block_size, leveldb_opt.block_size);
  ASSERT_EQ(table_opt->block_restart_interval,
            leveldb_opt.block_restart_interval);
  ASSERT_EQ(table_opt->filter_policy.get(), leveldb_opt.filter_policy);
}

#ifndef ROCKSDB_LITE
const static std::string kCustomEnvName = "Custom";
const static std::string kCustomEnvProp = "env=" + kCustomEnvName;
class CustomEnv : public EnvWrapper {
 public:
  explicit CustomEnv(Env* _target) : EnvWrapper(_target) {}
};

static int RegisterCustomEnv(ObjectLibrary& library, const std::string& arg) {
  library.Register<Env>(
      arg, [](const std::string& /*name*/, std::unique_ptr<Env>* /*env_guard*/,
              std::string* /* errmsg */) {
        static CustomEnv env(Env::Default());
        return &env;
      });
  return 1;
}

// This test suite tests the old APIs into the Configure options methods.
// Once those APIs are officially deprecated, this test suite can be deleted.
class OptionsOldApiTest : public testing::Test {};

TEST_F(OptionsOldApiTest, GetOptionsFromMapTest) {
  std::unordered_map<std::string, std::string> cf_options_map = {
      {"write_buffer_size", "1"},
      {"max_write_buffer_number", "2"},
      {"min_write_buffer_number_to_merge", "3"},
      {"max_write_buffer_number_to_maintain", "99"},
      {"max_write_buffer_size_to_maintain", "-99999"},
      {"compression", "kSnappyCompression"},
      {"compression_per_level",
       "kNoCompression:"
       "kSnappyCompression:"
       "kZlibCompression:"
       "kBZip2Compression:"
       "kLZ4Compression:"
       "kLZ4HCCompression:"
       "kXpressCompression:"
       "kZSTD:"
       "kZSTDNotFinalCompression"},
      {"bottommost_compression", "kLZ4Compression"},
      {"bottommost_compression_opts", "5:6:7:8:9:true"},
      {"compression_opts", "4:5:6:7:8:true"},
      {"num_levels", "8"},
      {"level0_file_num_compaction_trigger", "8"},
      {"level0_slowdown_writes_trigger", "9"},
      {"level0_stop_writes_trigger", "10"},
      {"target_file_size_base", "12"},
      {"target_file_size_multiplier", "13"},
      {"max_bytes_for_level_base", "14"},
      {"level_compaction_dynamic_level_bytes", "true"},
      {"max_bytes_for_level_multiplier", "15.0"},
      {"max_bytes_for_level_multiplier_additional", "16:17:18"},
      {"max_compaction_bytes", "21"},
      {"soft_rate_limit", "1.1"},
      {"hard_rate_limit", "2.1"},
      {"hard_pending_compaction_bytes_limit", "211"},
      {"arena_block_size", "22"},
      {"disable_auto_compactions", "true"},
      {"compaction_style", "kCompactionStyleLevel"},
      {"compaction_pri", "kOldestSmallestSeqFirst"},
      {"verify_checksums_in_compaction", "false"},
      {"compaction_options_fifo", "23"},
      {"max_sequential_skip_in_iterations", "24"},
      {"inplace_update_support", "true"},
      {"report_bg_io_stats", "true"},
      {"compaction_measure_io_stats", "false"},
      {"inplace_update_num_locks", "25"},
      {"memtable_prefix_bloom_size_ratio", "0.26"},
      {"memtable_whole_key_filtering", "true"},
      {"memtable_huge_page_size", "28"},
      {"bloom_locality", "29"},
      {"max_successive_merges", "30"},
      {"min_partial_merge_operands", "31"},
      {"prefix_extractor", "fixed:31"},
      {"optimize_filters_for_hits", "true"},
      {"enable_blob_files", "true"},
      {"min_blob_size", "1K"},
      {"blob_file_size", "1G"},
      {"blob_compression_type", "kZSTD"},
      {"enable_blob_garbage_collection", "true"},
      {"blob_garbage_collection_age_cutoff", "0.5"},
  };

  std::unordered_map<std::string, std::string> db_options_map = {
      {"create_if_missing", "false"},
      {"create_missing_column_families", "true"},
      {"error_if_exists", "false"},
      {"paranoid_checks", "true"},
      {"track_and_verify_wals_in_manifest", "true"},
      {"max_open_files", "32"},
      {"max_total_wal_size", "33"},
      {"use_fsync", "true"},
      {"db_log_dir", "/db_log_dir"},
      {"wal_dir", "/wal_dir"},
      {"delete_obsolete_files_period_micros", "34"},
      {"max_background_compactions", "35"},
      {"max_background_flushes", "36"},
      {"max_log_file_size", "37"},
      {"log_file_time_to_roll", "38"},
      {"keep_log_file_num", "39"},
      {"recycle_log_file_num", "5"},
      {"max_manifest_file_size", "40"},
      {"table_cache_numshardbits", "41"},
      {"WAL_ttl_seconds", "43"},
      {"WAL_size_limit_MB", "44"},
      {"manifest_preallocation_size", "45"},
      {"allow_mmap_reads", "true"},
      {"allow_mmap_writes", "false"},
      {"use_direct_reads", "false"},
      {"use_direct_io_for_flush_and_compaction", "false"},
      {"is_fd_close_on_exec", "true"},
      {"skip_log_error_on_recovery", "false"},
      {"stats_dump_period_sec", "46"},
      {"stats_persist_period_sec", "57"},
      {"persist_stats_to_disk", "false"},
      {"stats_history_buffer_size", "69"},
      {"advise_random_on_open", "true"},
      {"use_adaptive_mutex", "false"},
      {"new_table_reader_for_compaction_inputs", "true"},
      {"compaction_readahead_size", "100"},
      {"random_access_max_buffer_size", "3145728"},
      {"writable_file_max_buffer_size", "314159"},
      {"bytes_per_sync", "47"},
      {"wal_bytes_per_sync", "48"},
      {"strict_bytes_per_sync", "true"},
  };

  ColumnFamilyOptions base_cf_opt;
  ColumnFamilyOptions new_cf_opt;
  ASSERT_OK(GetColumnFamilyOptionsFromMap(
            base_cf_opt, cf_options_map, &new_cf_opt));
  ASSERT_EQ(new_cf_opt.write_buffer_size, 1U);
  ASSERT_EQ(new_cf_opt.max_write_buffer_number, 2);
  ASSERT_EQ(new_cf_opt.min_write_buffer_number_to_merge, 3);
  ASSERT_EQ(new_cf_opt.max_write_buffer_number_to_maintain, 99);
  ASSERT_EQ(new_cf_opt.max_write_buffer_size_to_maintain, -99999);
  ASSERT_EQ(new_cf_opt.compression, kSnappyCompression);
  ASSERT_EQ(new_cf_opt.compression_per_level.size(), 9U);
  ASSERT_EQ(new_cf_opt.compression_per_level[0], kNoCompression);
  ASSERT_EQ(new_cf_opt.compression_per_level[1], kSnappyCompression);
  ASSERT_EQ(new_cf_opt.compression_per_level[2], kZlibCompression);
  ASSERT_EQ(new_cf_opt.compression_per_level[3], kBZip2Compression);
  ASSERT_EQ(new_cf_opt.compression_per_level[4], kLZ4Compression);
  ASSERT_EQ(new_cf_opt.compression_per_level[5], kLZ4HCCompression);
  ASSERT_EQ(new_cf_opt.compression_per_level[6], kXpressCompression);
  ASSERT_EQ(new_cf_opt.compression_per_level[7], kZSTD);
  ASSERT_EQ(new_cf_opt.compression_per_level[8], kZSTDNotFinalCompression);
  ASSERT_EQ(new_cf_opt.compression_opts.window_bits, 4);
  ASSERT_EQ(new_cf_opt.compression_opts.level, 5);
  ASSERT_EQ(new_cf_opt.compression_opts.strategy, 6);
  ASSERT_EQ(new_cf_opt.compression_opts.max_dict_bytes, 7u);
  ASSERT_EQ(new_cf_opt.compression_opts.zstd_max_train_bytes, 8u);
  ASSERT_EQ(new_cf_opt.compression_opts.parallel_threads,
            CompressionOptions().parallel_threads);
  ASSERT_EQ(new_cf_opt.compression_opts.enabled, true);
  ASSERT_EQ(new_cf_opt.bottommost_compression, kLZ4Compression);
  ASSERT_EQ(new_cf_opt.bottommost_compression_opts.window_bits, 5);
  ASSERT_EQ(new_cf_opt.bottommost_compression_opts.level, 6);
  ASSERT_EQ(new_cf_opt.bottommost_compression_opts.strategy, 7);
  ASSERT_EQ(new_cf_opt.bottommost_compression_opts.max_dict_bytes, 8u);
  ASSERT_EQ(new_cf_opt.bottommost_compression_opts.zstd_max_train_bytes, 9u);
  ASSERT_EQ(new_cf_opt.bottommost_compression_opts.parallel_threads,
            CompressionOptions().parallel_threads);
  ASSERT_EQ(new_cf_opt.bottommost_compression_opts.enabled, true);
  ASSERT_EQ(new_cf_opt.num_levels, 8);
  ASSERT_EQ(new_cf_opt.level0_file_num_compaction_trigger, 8);
  ASSERT_EQ(new_cf_opt.level0_slowdown_writes_trigger, 9);
  ASSERT_EQ(new_cf_opt.level0_stop_writes_trigger, 10);
  ASSERT_EQ(new_cf_opt.target_file_size_base, static_cast<uint64_t>(12));
  ASSERT_EQ(new_cf_opt.target_file_size_multiplier, 13);
  ASSERT_EQ(new_cf_opt.max_bytes_for_level_base, 14U);
  ASSERT_EQ(new_cf_opt.level_compaction_dynamic_level_bytes, true);
  ASSERT_EQ(new_cf_opt.max_bytes_for_level_multiplier, 15.0);
  ASSERT_EQ(new_cf_opt.max_bytes_for_level_multiplier_additional.size(), 3U);
  ASSERT_EQ(new_cf_opt.max_bytes_for_level_multiplier_additional[0], 16);
  ASSERT_EQ(new_cf_opt.max_bytes_for_level_multiplier_additional[1], 17);
  ASSERT_EQ(new_cf_opt.max_bytes_for_level_multiplier_additional[2], 18);
  ASSERT_EQ(new_cf_opt.max_compaction_bytes, 21);
  ASSERT_EQ(new_cf_opt.hard_pending_compaction_bytes_limit, 211);
  ASSERT_EQ(new_cf_opt.arena_block_size, 22U);
  ASSERT_EQ(new_cf_opt.disable_auto_compactions, true);
  ASSERT_EQ(new_cf_opt.compaction_style, kCompactionStyleLevel);
  ASSERT_EQ(new_cf_opt.compaction_pri, kOldestSmallestSeqFirst);
  ASSERT_EQ(new_cf_opt.compaction_options_fifo.max_table_files_size,
            static_cast<uint64_t>(23));
  ASSERT_EQ(new_cf_opt.max_sequential_skip_in_iterations,
            static_cast<uint64_t>(24));
  ASSERT_EQ(new_cf_opt.inplace_update_support, true);
  ASSERT_EQ(new_cf_opt.inplace_update_num_locks, 25U);
  ASSERT_EQ(new_cf_opt.memtable_prefix_bloom_size_ratio, 0.26);
  ASSERT_EQ(new_cf_opt.memtable_whole_key_filtering, true);
  ASSERT_EQ(new_cf_opt.memtable_huge_page_size, 28U);
  ASSERT_EQ(new_cf_opt.bloom_locality, 29U);
  ASSERT_EQ(new_cf_opt.max_successive_merges, 30U);
  ASSERT_TRUE(new_cf_opt.prefix_extractor != nullptr);
  ASSERT_EQ(new_cf_opt.optimize_filters_for_hits, true);
  ASSERT_EQ(std::string(new_cf_opt.prefix_extractor->Name()),
            "rocksdb.FixedPrefix.31");
  ASSERT_EQ(new_cf_opt.enable_blob_files, true);
  ASSERT_EQ(new_cf_opt.min_blob_size, 1ULL << 10);
  ASSERT_EQ(new_cf_opt.blob_file_size, 1ULL << 30);
  ASSERT_EQ(new_cf_opt.blob_compression_type, kZSTD);
  ASSERT_EQ(new_cf_opt.enable_blob_garbage_collection, true);
  ASSERT_EQ(new_cf_opt.blob_garbage_collection_age_cutoff, 0.5);

  cf_options_map["write_buffer_size"] = "hello";
  ASSERT_NOK(GetColumnFamilyOptionsFromMap(
             base_cf_opt, cf_options_map, &new_cf_opt));
  ConfigOptions exact, loose;
  exact.sanity_level = ConfigOptions::kSanityLevelExactMatch;
  loose.sanity_level = ConfigOptions::kSanityLevelLooselyCompatible;

  ASSERT_OK(RocksDBOptionsParser::VerifyCFOptions(exact, base_cf_opt, new_cf_opt));

  cf_options_map["write_buffer_size"] = "1";
  ASSERT_OK(GetColumnFamilyOptionsFromMap(
            base_cf_opt, cf_options_map, &new_cf_opt));

  cf_options_map["unknown_option"] = "1";
  ASSERT_NOK(GetColumnFamilyOptionsFromMap(
             base_cf_opt, cf_options_map, &new_cf_opt));
  ASSERT_OK(RocksDBOptionsParser::VerifyCFOptions(exact, base_cf_opt, new_cf_opt));

  ASSERT_OK(GetColumnFamilyOptionsFromMap(base_cf_opt, cf_options_map,
                                          &new_cf_opt,
                                          false, /* input_strings_escaped  */
                                          true /* ignore_unknown_options */));
  ASSERT_OK(RocksDBOptionsParser::VerifyCFOptions(
      loose, base_cf_opt, new_cf_opt, nullptr /* new_opt_map */));
  ASSERT_NOK(RocksDBOptionsParser::VerifyCFOptions(
      exact /* default for VerifyCFOptions */, base_cf_opt, new_cf_opt, nullptr));

  DBOptions base_db_opt;
  DBOptions new_db_opt;
  ASSERT_OK(GetDBOptionsFromMap(base_db_opt, db_options_map, &new_db_opt));
  ASSERT_EQ(new_db_opt.create_if_missing, false);
  ASSERT_EQ(new_db_opt.create_missing_column_families, true);
  ASSERT_EQ(new_db_opt.error_if_exists, false);
  ASSERT_EQ(new_db_opt.paranoid_checks, true);
  ASSERT_EQ(new_db_opt.track_and_verify_wals_in_manifest, true);
  ASSERT_EQ(new_db_opt.max_open_files, 32);
  ASSERT_EQ(new_db_opt.max_total_wal_size, static_cast<uint64_t>(33));
  ASSERT_EQ(new_db_opt.use_fsync, true);
  ASSERT_EQ(new_db_opt.db_log_dir, "/db_log_dir");
  ASSERT_EQ(new_db_opt.wal_dir, "/wal_dir");
  ASSERT_EQ(new_db_opt.delete_obsolete_files_period_micros,
            static_cast<uint64_t>(34));
  ASSERT_EQ(new_db_opt.max_background_compactions, 35);
  ASSERT_EQ(new_db_opt.max_background_flushes, 36);
  ASSERT_EQ(new_db_opt.max_log_file_size, 37U);
  ASSERT_EQ(new_db_opt.log_file_time_to_roll, 38U);
  ASSERT_EQ(new_db_opt.keep_log_file_num, 39U);
  ASSERT_EQ(new_db_opt.recycle_log_file_num, 5U);
  ASSERT_EQ(new_db_opt.max_manifest_file_size, static_cast<uint64_t>(40));
  ASSERT_EQ(new_db_opt.table_cache_numshardbits, 41);
  ASSERT_EQ(new_db_opt.WAL_ttl_seconds, static_cast<uint64_t>(43));
  ASSERT_EQ(new_db_opt.WAL_size_limit_MB, static_cast<uint64_t>(44));
  ASSERT_EQ(new_db_opt.manifest_preallocation_size, 45U);
  ASSERT_EQ(new_db_opt.allow_mmap_reads, true);
  ASSERT_EQ(new_db_opt.allow_mmap_writes, false);
  ASSERT_EQ(new_db_opt.use_direct_reads, false);
  ASSERT_EQ(new_db_opt.use_direct_io_for_flush_and_compaction, false);
  ASSERT_EQ(new_db_opt.is_fd_close_on_exec, true);
  ASSERT_EQ(new_db_opt.skip_log_error_on_recovery, false);
  ASSERT_EQ(new_db_opt.stats_dump_period_sec, 46U);
  ASSERT_EQ(new_db_opt.stats_persist_period_sec, 57U);
  ASSERT_EQ(new_db_opt.persist_stats_to_disk, false);
  ASSERT_EQ(new_db_opt.stats_history_buffer_size, 69U);
  ASSERT_EQ(new_db_opt.advise_random_on_open, true);
  ASSERT_EQ(new_db_opt.use_adaptive_mutex, false);
  ASSERT_EQ(new_db_opt.new_table_reader_for_compaction_inputs, true);
  ASSERT_EQ(new_db_opt.compaction_readahead_size, 100);
  ASSERT_EQ(new_db_opt.random_access_max_buffer_size, 3145728);
  ASSERT_EQ(new_db_opt.writable_file_max_buffer_size, 314159);
  ASSERT_EQ(new_db_opt.bytes_per_sync, static_cast<uint64_t>(47));
  ASSERT_EQ(new_db_opt.wal_bytes_per_sync, static_cast<uint64_t>(48));
  ASSERT_EQ(new_db_opt.strict_bytes_per_sync, true);

  db_options_map["max_open_files"] = "hello";
  ASSERT_NOK(GetDBOptionsFromMap(base_db_opt, db_options_map, &new_db_opt));
  ASSERT_OK(RocksDBOptionsParser::VerifyDBOptions(exact, base_db_opt, new_db_opt));
  ASSERT_OK(RocksDBOptionsParser::VerifyDBOptions(loose, base_db_opt, new_db_opt));

  // unknow options should fail parsing without ignore_unknown_options = true
  db_options_map["unknown_db_option"] = "1";
  ASSERT_NOK(GetDBOptionsFromMap(base_db_opt, db_options_map, &new_db_opt));
  ASSERT_OK(RocksDBOptionsParser::VerifyDBOptions(exact, base_db_opt, new_db_opt));

  ASSERT_OK(GetDBOptionsFromMap(base_db_opt, db_options_map, &new_db_opt,
                                false, /* input_strings_escaped  */
                                true /* ignore_unknown_options */));
  ASSERT_OK(RocksDBOptionsParser::VerifyDBOptions(loose, base_db_opt, new_db_opt));
  ASSERT_NOK(RocksDBOptionsParser::VerifyDBOptions(exact, base_db_opt, new_db_opt));
}

TEST_F(OptionsOldApiTest, GetColumnFamilyOptionsFromStringTest) {
  ColumnFamilyOptions base_cf_opt;
  ColumnFamilyOptions new_cf_opt;
  base_cf_opt.table_factory.reset();
  ASSERT_OK(GetColumnFamilyOptionsFromString(base_cf_opt, "", &new_cf_opt));
  ASSERT_OK(GetColumnFamilyOptionsFromString(base_cf_opt,
            "write_buffer_size=5", &new_cf_opt));
  ASSERT_EQ(new_cf_opt.write_buffer_size, 5U);
  ASSERT_TRUE(new_cf_opt.table_factory == nullptr);
  ASSERT_OK(GetColumnFamilyOptionsFromString(base_cf_opt,
            "write_buffer_size=6;", &new_cf_opt));
  ASSERT_EQ(new_cf_opt.write_buffer_size, 6U);
  ASSERT_OK(GetColumnFamilyOptionsFromString(base_cf_opt,
            "  write_buffer_size =  7  ", &new_cf_opt));
  ASSERT_EQ(new_cf_opt.write_buffer_size, 7U);
  ASSERT_OK(GetColumnFamilyOptionsFromString(base_cf_opt,
            "  write_buffer_size =  8 ; ", &new_cf_opt));
  ASSERT_EQ(new_cf_opt.write_buffer_size, 8U);
  ASSERT_OK(GetColumnFamilyOptionsFromString(base_cf_opt,
            "write_buffer_size=9;max_write_buffer_number=10", &new_cf_opt));
  ASSERT_EQ(new_cf_opt.write_buffer_size, 9U);
  ASSERT_EQ(new_cf_opt.max_write_buffer_number, 10);
  ASSERT_OK(GetColumnFamilyOptionsFromString(base_cf_opt,
            "write_buffer_size=11; max_write_buffer_number  =  12 ;",
            &new_cf_opt));
  ASSERT_EQ(new_cf_opt.write_buffer_size, 11U);
  ASSERT_EQ(new_cf_opt.max_write_buffer_number, 12);
  // Wrong name "max_write_buffer_number_"
  ASSERT_NOK(GetColumnFamilyOptionsFromString(base_cf_opt,
             "write_buffer_size=13;max_write_buffer_number_=14;",
              &new_cf_opt));
  ConfigOptions exact;
  exact.sanity_level = ConfigOptions::kSanityLevelExactMatch;
  ASSERT_OK(RocksDBOptionsParser::VerifyCFOptions(exact, base_cf_opt, new_cf_opt));

  // Comparator from object registry
  std::string kCompName = "reverse_comp";
  ObjectLibrary::Default()->Register<const Comparator>(
      kCompName,
      [](const std::string& /*name*/,
         std::unique_ptr<const Comparator>* /*guard*/,
         std::string* /* errmsg */) { return ReverseBytewiseComparator(); });

  ASSERT_OK(GetColumnFamilyOptionsFromString(
      base_cf_opt, "comparator=" + kCompName + ";", &new_cf_opt));
  ASSERT_EQ(new_cf_opt.comparator, ReverseBytewiseComparator());

  // MergeOperator from object registry
  std::unique_ptr<BytesXOROperator> bxo(new BytesXOROperator());
  std::string kMoName = bxo->Name();
  ObjectLibrary::Default()->Register<MergeOperator>(
      kMoName,
      [](const std::string& /*name*/, std::unique_ptr<MergeOperator>* guard,
         std::string* /* errmsg */) {
        guard->reset(new BytesXOROperator());
        return guard->get();
      });

  ASSERT_OK(GetColumnFamilyOptionsFromString(
      base_cf_opt, "merge_operator=" + kMoName + ";", &new_cf_opt));
  ASSERT_EQ(kMoName, std::string(new_cf_opt.merge_operator->Name()));

  // Wrong key/value pair
  ASSERT_NOK(GetColumnFamilyOptionsFromString(base_cf_opt,
             "write_buffer_size=13;max_write_buffer_number;", &new_cf_opt));
  ASSERT_OK(RocksDBOptionsParser::VerifyCFOptions(exact, base_cf_opt, new_cf_opt));

  // Error Paring value
  ASSERT_NOK(GetColumnFamilyOptionsFromString(base_cf_opt,
             "write_buffer_size=13;max_write_buffer_number=;", &new_cf_opt));
  ASSERT_OK(RocksDBOptionsParser::VerifyCFOptions(exact, base_cf_opt, new_cf_opt));

  // Missing option name
  ASSERT_NOK(GetColumnFamilyOptionsFromString(base_cf_opt,
             "write_buffer_size=13; =100;", &new_cf_opt));
  ASSERT_OK(RocksDBOptionsParser::VerifyCFOptions(exact, base_cf_opt, new_cf_opt));

  const uint64_t kilo = 1024UL;
  const uint64_t mega = 1024 * kilo;
  const uint64_t giga = 1024 * mega;
  const uint64_t tera = 1024 * giga;

  // Units (k)
  ASSERT_OK(GetColumnFamilyOptionsFromString(
      base_cf_opt, "max_write_buffer_number=15K", &new_cf_opt));
  ASSERT_EQ(new_cf_opt.max_write_buffer_number, 15 * kilo);
  // Units (m)
  ASSERT_OK(GetColumnFamilyOptionsFromString(base_cf_opt,
            "max_write_buffer_number=16m;inplace_update_num_locks=17M",
            &new_cf_opt));
  ASSERT_EQ(new_cf_opt.max_write_buffer_number, 16 * mega);
  ASSERT_EQ(new_cf_opt.inplace_update_num_locks, 17u * mega);
  // Units (g)
  ASSERT_OK(GetColumnFamilyOptionsFromString(
      base_cf_opt,
      "write_buffer_size=18g;prefix_extractor=capped:8;"
      "arena_block_size=19G",
      &new_cf_opt));

  ASSERT_EQ(new_cf_opt.write_buffer_size, 18 * giga);
  ASSERT_EQ(new_cf_opt.arena_block_size, 19 * giga);
  ASSERT_TRUE(new_cf_opt.prefix_extractor.get() != nullptr);
  std::string prefix_name(new_cf_opt.prefix_extractor->Name());
  ASSERT_EQ(prefix_name, "rocksdb.CappedPrefix.8");

  // Units (t)
  ASSERT_OK(GetColumnFamilyOptionsFromString(base_cf_opt,
            "write_buffer_size=20t;arena_block_size=21T", &new_cf_opt));
  ASSERT_EQ(new_cf_opt.write_buffer_size, 20 * tera);
  ASSERT_EQ(new_cf_opt.arena_block_size, 21 * tera);

  // Nested block based table options
  // Empty
  ASSERT_OK(GetColumnFamilyOptionsFromString(base_cf_opt,
            "write_buffer_size=10;max_write_buffer_number=16;"
            "block_based_table_factory={};arena_block_size=1024",
            &new_cf_opt));
  ASSERT_TRUE(new_cf_opt.table_factory != nullptr);
  // Non-empty
  ASSERT_OK(GetColumnFamilyOptionsFromString(base_cf_opt,
            "write_buffer_size=10;max_write_buffer_number=16;"
            "block_based_table_factory={block_cache=1M;block_size=4;};"
            "arena_block_size=1024",
            &new_cf_opt));
  ASSERT_TRUE(new_cf_opt.table_factory != nullptr);
  // Last one
  ASSERT_OK(GetColumnFamilyOptionsFromString(base_cf_opt,
            "write_buffer_size=10;max_write_buffer_number=16;"
            "block_based_table_factory={block_cache=1M;block_size=4;}",
            &new_cf_opt));
  ASSERT_TRUE(new_cf_opt.table_factory != nullptr);
  // Mismatch curly braces
  ASSERT_NOK(GetColumnFamilyOptionsFromString(base_cf_opt,
             "write_buffer_size=10;max_write_buffer_number=16;"
             "block_based_table_factory={{{block_size=4;};"
             "arena_block_size=1024",
             &new_cf_opt));
  ASSERT_OK(RocksDBOptionsParser::VerifyCFOptions(exact, base_cf_opt, new_cf_opt));

  // Unexpected chars after closing curly brace
  ASSERT_NOK(GetColumnFamilyOptionsFromString(base_cf_opt,
             "write_buffer_size=10;max_write_buffer_number=16;"
             "block_based_table_factory={block_size=4;}};"
             "arena_block_size=1024",
             &new_cf_opt));
  ASSERT_OK(RocksDBOptionsParser::VerifyCFOptions(exact, base_cf_opt, new_cf_opt));

  ASSERT_NOK(GetColumnFamilyOptionsFromString(base_cf_opt,
             "write_buffer_size=10;max_write_buffer_number=16;"
             "block_based_table_factory={block_size=4;}xdfa;"
             "arena_block_size=1024",
             &new_cf_opt));
  ASSERT_OK(RocksDBOptionsParser::VerifyCFOptions(exact, base_cf_opt, new_cf_opt));

  ASSERT_NOK(GetColumnFamilyOptionsFromString(base_cf_opt,
             "write_buffer_size=10;max_write_buffer_number=16;"
             "block_based_table_factory={block_size=4;}xdfa",
             &new_cf_opt));
  ASSERT_OK(RocksDBOptionsParser::VerifyCFOptions(exact, base_cf_opt, new_cf_opt));

  // Invalid block based table option
  ASSERT_NOK(GetColumnFamilyOptionsFromString(base_cf_opt,
             "write_buffer_size=10;max_write_buffer_number=16;"
             "block_based_table_factory={xx_block_size=4;}",
             &new_cf_opt));
  ASSERT_OK(RocksDBOptionsParser::VerifyCFOptions(exact, base_cf_opt, new_cf_opt));

  ASSERT_OK(GetColumnFamilyOptionsFromString(base_cf_opt,
           "optimize_filters_for_hits=true",
           &new_cf_opt));
  ASSERT_OK(GetColumnFamilyOptionsFromString(base_cf_opt,
            "optimize_filters_for_hits=false",
            &new_cf_opt));

  ASSERT_NOK(GetColumnFamilyOptionsFromString(base_cf_opt,
              "optimize_filters_for_hits=junk",
              &new_cf_opt));
  ASSERT_OK(RocksDBOptionsParser::VerifyCFOptions(exact, base_cf_opt, new_cf_opt));

  // Nested plain table options
  // Empty
  ASSERT_OK(GetColumnFamilyOptionsFromString(base_cf_opt,
            "write_buffer_size=10;max_write_buffer_number=16;"
            "plain_table_factory={};arena_block_size=1024",
            &new_cf_opt));
  ASSERT_TRUE(new_cf_opt.table_factory != nullptr);
  ASSERT_EQ(std::string(new_cf_opt.table_factory->Name()), "PlainTable");
  // Non-empty
  ASSERT_OK(GetColumnFamilyOptionsFromString(base_cf_opt,
            "write_buffer_size=10;max_write_buffer_number=16;"
            "plain_table_factory={user_key_len=66;bloom_bits_per_key=20;};"
            "arena_block_size=1024",
            &new_cf_opt));
  ASSERT_TRUE(new_cf_opt.table_factory != nullptr);
  ASSERT_EQ(std::string(new_cf_opt.table_factory->Name()), "PlainTable");

  // memtable factory
  ASSERT_OK(GetColumnFamilyOptionsFromString(base_cf_opt,
            "write_buffer_size=10;max_write_buffer_number=16;"
            "memtable=skip_list:10;arena_block_size=1024",
            &new_cf_opt));
  ASSERT_TRUE(new_cf_opt.memtable_factory != nullptr);
  ASSERT_EQ(std::string(new_cf_opt.memtable_factory->Name()), "SkipListFactory");
}

TEST_F(OptionsOldApiTest, GetBlockBasedTableOptionsFromString) {
  BlockBasedTableOptions table_opt;
  BlockBasedTableOptions new_opt;
  // make sure default values are overwritten by something else
  ASSERT_OK(GetBlockBasedTableOptionsFromString(
      table_opt,
      "cache_index_and_filter_blocks=1;index_type=kHashSearch;"
      "checksum=kxxHash;hash_index_allow_collision=1;no_block_cache=1;"
      "block_cache=1M;block_cache_compressed=1k;block_size=1024;"
      "block_size_deviation=8;block_restart_interval=4;"
      "format_version=5;whole_key_filtering=1;"
      "filter_policy=bloomfilter:4.567:false;",
      &new_opt));
  ASSERT_TRUE(new_opt.cache_index_and_filter_blocks);
  ASSERT_EQ(new_opt.index_type, BlockBasedTableOptions::kHashSearch);
  ASSERT_EQ(new_opt.checksum, ChecksumType::kxxHash);
  ASSERT_TRUE(new_opt.hash_index_allow_collision);
  ASSERT_TRUE(new_opt.no_block_cache);
  ASSERT_TRUE(new_opt.block_cache != nullptr);
  ASSERT_EQ(new_opt.block_cache->GetCapacity(), 1024UL*1024UL);
  ASSERT_TRUE(new_opt.block_cache_compressed != nullptr);
  ASSERT_EQ(new_opt.block_cache_compressed->GetCapacity(), 1024UL);
  ASSERT_EQ(new_opt.block_size, 1024UL);
  ASSERT_EQ(new_opt.block_size_deviation, 8);
  ASSERT_EQ(new_opt.block_restart_interval, 4);
  ASSERT_EQ(new_opt.format_version, 5U);
  ASSERT_EQ(new_opt.whole_key_filtering, true);
  ASSERT_TRUE(new_opt.filter_policy != nullptr);
  const BloomFilterPolicy& bfp =
      dynamic_cast<const BloomFilterPolicy&>(*new_opt.filter_policy);
  EXPECT_EQ(bfp.GetMillibitsPerKey(), 4567);
  EXPECT_EQ(bfp.GetWholeBitsPerKey(), 5);

  // unknown option
  ASSERT_NOK(GetBlockBasedTableOptionsFromString(table_opt,
             "cache_index_and_filter_blocks=1;index_type=kBinarySearch;"
             "bad_option=1",
             &new_opt));
  ASSERT_EQ(static_cast<bool>(table_opt.cache_index_and_filter_blocks),
            new_opt.cache_index_and_filter_blocks);
  ASSERT_EQ(table_opt.index_type, new_opt.index_type);

  // unrecognized index type
  ASSERT_NOK(GetBlockBasedTableOptionsFromString(table_opt,
             "cache_index_and_filter_blocks=1;index_type=kBinarySearchXX",
             &new_opt));
  ASSERT_EQ(table_opt.cache_index_and_filter_blocks,
            new_opt.cache_index_and_filter_blocks);
  ASSERT_EQ(table_opt.index_type, new_opt.index_type);

  // unrecognized checksum type
  ASSERT_NOK(GetBlockBasedTableOptionsFromString(table_opt,
             "cache_index_and_filter_blocks=1;checksum=kxxHashXX",
             &new_opt));
  ASSERT_EQ(table_opt.cache_index_and_filter_blocks,
            new_opt.cache_index_and_filter_blocks);
  ASSERT_EQ(table_opt.index_type, new_opt.index_type);

  // unrecognized filter policy name
  ASSERT_NOK(GetBlockBasedTableOptionsFromString(table_opt,
             "cache_index_and_filter_blocks=1;"
             "filter_policy=bloomfilterxx:4:true",
             &new_opt));
  ASSERT_EQ(table_opt.cache_index_and_filter_blocks,
            new_opt.cache_index_and_filter_blocks);
  ASSERT_EQ(table_opt.filter_policy, new_opt.filter_policy);

  // unrecognized filter policy config
  ASSERT_NOK(GetBlockBasedTableOptionsFromString(table_opt,
             "cache_index_and_filter_blocks=1;"
             "filter_policy=bloomfilter:4",
             &new_opt));
  ASSERT_EQ(table_opt.cache_index_and_filter_blocks,
            new_opt.cache_index_and_filter_blocks);
  ASSERT_EQ(table_opt.filter_policy, new_opt.filter_policy);

  // Check block cache options are overwritten when specified
  // in new format as a struct.
  ASSERT_OK(GetBlockBasedTableOptionsFromString(table_opt,
             "block_cache={capacity=1M;num_shard_bits=4;"
             "strict_capacity_limit=true;high_pri_pool_ratio=0.5;};"
             "block_cache_compressed={capacity=1M;num_shard_bits=4;"
             "strict_capacity_limit=true;high_pri_pool_ratio=0.5;}",
             &new_opt));
  ASSERT_TRUE(new_opt.block_cache != nullptr);
  ASSERT_EQ(new_opt.block_cache->GetCapacity(), 1024UL*1024UL);
  ASSERT_EQ(std::dynamic_pointer_cast<ShardedCache>(
                new_opt.block_cache)->GetNumShardBits(), 4);
  ASSERT_EQ(new_opt.block_cache->HasStrictCapacityLimit(), true);
  ASSERT_EQ(std::dynamic_pointer_cast<LRUCache>(
                new_opt.block_cache)->GetHighPriPoolRatio(), 0.5);
  ASSERT_TRUE(new_opt.block_cache_compressed != nullptr);
  ASSERT_EQ(new_opt.block_cache_compressed->GetCapacity(), 1024UL*1024UL);
  ASSERT_EQ(std::dynamic_pointer_cast<ShardedCache>(
                new_opt.block_cache_compressed)->GetNumShardBits(), 4);
  ASSERT_EQ(new_opt.block_cache_compressed->HasStrictCapacityLimit(), true);
  ASSERT_EQ(std::dynamic_pointer_cast<LRUCache>(
                new_opt.block_cache_compressed)->GetHighPriPoolRatio(),
                0.5);

  // Set only block cache capacity. Check other values are
  // reset to default values.
  ASSERT_OK(GetBlockBasedTableOptionsFromString(table_opt,
             "block_cache={capacity=2M};"
             "block_cache_compressed={capacity=2M}",
             &new_opt));
  ASSERT_TRUE(new_opt.block_cache != nullptr);
  ASSERT_EQ(new_opt.block_cache->GetCapacity(), 2*1024UL*1024UL);
  // Default values
  ASSERT_EQ(std::dynamic_pointer_cast<ShardedCache>(
                new_opt.block_cache)->GetNumShardBits(),
                GetDefaultCacheShardBits(new_opt.block_cache->GetCapacity()));
  ASSERT_EQ(new_opt.block_cache->HasStrictCapacityLimit(), false);
  ASSERT_EQ(std::dynamic_pointer_cast<LRUCache>(new_opt.block_cache)
                ->GetHighPriPoolRatio(),
            0.5);
  ASSERT_TRUE(new_opt.block_cache_compressed != nullptr);
  ASSERT_EQ(new_opt.block_cache_compressed->GetCapacity(), 2*1024UL*1024UL);
  // Default values
  ASSERT_EQ(std::dynamic_pointer_cast<ShardedCache>(
                new_opt.block_cache_compressed)->GetNumShardBits(),
                GetDefaultCacheShardBits(
                    new_opt.block_cache_compressed->GetCapacity()));
  ASSERT_EQ(new_opt.block_cache_compressed->HasStrictCapacityLimit(), false);
  ASSERT_EQ(std::dynamic_pointer_cast<LRUCache>(new_opt.block_cache_compressed)
                ->GetHighPriPoolRatio(),
            0.5);

  // Set couple of block cache options.
  ASSERT_OK(GetBlockBasedTableOptionsFromString(
      table_opt,
      "block_cache={num_shard_bits=5;high_pri_pool_ratio=0.5;};"
      "block_cache_compressed={num_shard_bits=5;"
      "high_pri_pool_ratio=0.0;}",
      &new_opt));
  ASSERT_EQ(new_opt.block_cache->GetCapacity(), 0);
  ASSERT_EQ(std::dynamic_pointer_cast<ShardedCache>(
                new_opt.block_cache)->GetNumShardBits(), 5);
  ASSERT_EQ(new_opt.block_cache->HasStrictCapacityLimit(), false);
  ASSERT_EQ(std::dynamic_pointer_cast<LRUCache>(
                new_opt.block_cache)->GetHighPriPoolRatio(), 0.5);
  ASSERT_TRUE(new_opt.block_cache_compressed != nullptr);
  ASSERT_EQ(new_opt.block_cache_compressed->GetCapacity(), 0);
  ASSERT_EQ(std::dynamic_pointer_cast<ShardedCache>(
                new_opt.block_cache_compressed)->GetNumShardBits(), 5);
  ASSERT_EQ(new_opt.block_cache_compressed->HasStrictCapacityLimit(), false);
  ASSERT_EQ(std::dynamic_pointer_cast<LRUCache>(new_opt.block_cache_compressed)
                ->GetHighPriPoolRatio(),
            0.0);

  // Set couple of block cache options.
  ASSERT_OK(GetBlockBasedTableOptionsFromString(table_opt,
             "block_cache={capacity=1M;num_shard_bits=4;"
             "strict_capacity_limit=true;};"
             "block_cache_compressed={capacity=1M;num_shard_bits=4;"
             "strict_capacity_limit=true;}",
             &new_opt));
  ASSERT_TRUE(new_opt.block_cache != nullptr);
  ASSERT_EQ(new_opt.block_cache->GetCapacity(), 1024UL*1024UL);
  ASSERT_EQ(std::dynamic_pointer_cast<ShardedCache>(
                new_opt.block_cache)->GetNumShardBits(), 4);
  ASSERT_EQ(new_opt.block_cache->HasStrictCapacityLimit(), true);
  ASSERT_EQ(std::dynamic_pointer_cast<LRUCache>(new_opt.block_cache)
                ->GetHighPriPoolRatio(),
            0.5);
  ASSERT_TRUE(new_opt.block_cache_compressed != nullptr);
  ASSERT_EQ(new_opt.block_cache_compressed->GetCapacity(), 1024UL*1024UL);
  ASSERT_EQ(std::dynamic_pointer_cast<ShardedCache>(
                new_opt.block_cache_compressed)->GetNumShardBits(), 4);
  ASSERT_EQ(new_opt.block_cache_compressed->HasStrictCapacityLimit(), true);
  ASSERT_EQ(std::dynamic_pointer_cast<LRUCache>(new_opt.block_cache_compressed)
                ->GetHighPriPoolRatio(),
            0.5);
}

TEST_F(OptionsOldApiTest, GetPlainTableOptionsFromString) {
  PlainTableOptions table_opt;
  PlainTableOptions new_opt;
  // make sure default values are overwritten by something else
  ASSERT_OK(GetPlainTableOptionsFromString(table_opt,
            "user_key_len=66;bloom_bits_per_key=20;hash_table_ratio=0.5;"
            "index_sparseness=8;huge_page_tlb_size=4;encoding_type=kPrefix;"
            "full_scan_mode=true;store_index_in_file=true",
            &new_opt));
  ASSERT_EQ(new_opt.user_key_len, 66u);
  ASSERT_EQ(new_opt.bloom_bits_per_key, 20);
  ASSERT_EQ(new_opt.hash_table_ratio, 0.5);
  ASSERT_EQ(new_opt.index_sparseness, 8);
  ASSERT_EQ(new_opt.huge_page_tlb_size, 4);
  ASSERT_EQ(new_opt.encoding_type, EncodingType::kPrefix);
  ASSERT_TRUE(new_opt.full_scan_mode);
  ASSERT_TRUE(new_opt.store_index_in_file);

  // unknown option
  ASSERT_NOK(GetPlainTableOptionsFromString(table_opt,
             "user_key_len=66;bloom_bits_per_key=20;hash_table_ratio=0.5;"
             "bad_option=1",
             &new_opt));

  // unrecognized EncodingType
  ASSERT_NOK(GetPlainTableOptionsFromString(table_opt,
             "user_key_len=66;bloom_bits_per_key=20;hash_table_ratio=0.5;"
             "encoding_type=kPrefixXX",
             &new_opt));
}

TEST_F(OptionsOldApiTest, GetOptionsFromStringTest) {
  Options base_options, new_options;
  base_options.write_buffer_size = 20;
  base_options.min_write_buffer_number_to_merge = 15;
  BlockBasedTableOptions block_based_table_options;
  block_based_table_options.cache_index_and_filter_blocks = true;
  base_options.table_factory.reset(
      NewBlockBasedTableFactory(block_based_table_options));

  // Register an Env with object registry.
  ObjectLibrary::Default()->Register<Env>(
      "CustomEnvDefault",
      [](const std::string& /*name*/, std::unique_ptr<Env>* /*env_guard*/,
         std::string* /* errmsg */) {
        static CustomEnv env(Env::Default());
        return &env;
      });

  ASSERT_OK(GetOptionsFromString(
      base_options,
      "write_buffer_size=10;max_write_buffer_number=16;"
      "block_based_table_factory={block_cache=1M;block_size=4;};"
      "compression_opts=4:5:6;create_if_missing=true;max_open_files=1;"
      "bottommost_compression_opts=5:6:7;create_if_missing=true;max_open_files="
      "1;"
      "rate_limiter_bytes_per_sec=1024;env=CustomEnvDefault",
      &new_options));

  ASSERT_EQ(new_options.compression_opts.window_bits, 4);
  ASSERT_EQ(new_options.compression_opts.level, 5);
  ASSERT_EQ(new_options.compression_opts.strategy, 6);
  ASSERT_EQ(new_options.compression_opts.max_dict_bytes, 0u);
  ASSERT_EQ(new_options.compression_opts.zstd_max_train_bytes, 0u);
  ASSERT_EQ(new_options.compression_opts.parallel_threads, 1u);
  ASSERT_EQ(new_options.compression_opts.enabled, false);
  ASSERT_EQ(new_options.bottommost_compression, kDisableCompressionOption);
  ASSERT_EQ(new_options.bottommost_compression_opts.window_bits, 5);
  ASSERT_EQ(new_options.bottommost_compression_opts.level, 6);
  ASSERT_EQ(new_options.bottommost_compression_opts.strategy, 7);
  ASSERT_EQ(new_options.bottommost_compression_opts.max_dict_bytes, 0u);
  ASSERT_EQ(new_options.bottommost_compression_opts.zstd_max_train_bytes, 0u);
  ASSERT_EQ(new_options.bottommost_compression_opts.parallel_threads, 1u);
  ASSERT_EQ(new_options.bottommost_compression_opts.enabled, false);
  ASSERT_EQ(new_options.write_buffer_size, 10U);
  ASSERT_EQ(new_options.max_write_buffer_number, 16);

  auto new_block_based_table_options =
      new_options.table_factory->GetOptions<BlockBasedTableOptions>();
  ASSERT_NE(new_block_based_table_options, nullptr);
  ASSERT_EQ(new_block_based_table_options->block_cache->GetCapacity(),
            1U << 20);
  ASSERT_EQ(new_block_based_table_options->block_size, 4U);
  // don't overwrite block based table options
  ASSERT_TRUE(new_block_based_table_options->cache_index_and_filter_blocks);

  ASSERT_EQ(new_options.create_if_missing, true);
  ASSERT_EQ(new_options.max_open_files, 1);
  ASSERT_TRUE(new_options.rate_limiter.get() != nullptr);
  Env* newEnv = new_options.env;
  ASSERT_OK(Env::LoadEnv("CustomEnvDefault", &newEnv));
  ASSERT_EQ(newEnv, new_options.env);
}

TEST_F(OptionsOldApiTest, DBOptionsSerialization) {
  Options base_options, new_options;
  Random rnd(301);

  // Phase 1: Make big change in base_options
  test::RandomInitDBOptions(&base_options, &rnd);

  // Phase 2: obtain a string from base_option
  std::string base_options_file_content;
  ASSERT_OK(GetStringFromDBOptions(&base_options_file_content, base_options));

  // Phase 3: Set new_options from the derived string and expect
  //          new_options == base_options
  ASSERT_OK(GetDBOptionsFromString(DBOptions(), base_options_file_content,
                                   &new_options));
  ConfigOptions config_options;
  ASSERT_OK(RocksDBOptionsParser::VerifyDBOptions(config_options, base_options, new_options));
}

TEST_F(OptionsOldApiTest, ColumnFamilyOptionsSerialization) {
  Options options;
  ColumnFamilyOptions base_opt, new_opt;
  Random rnd(302);
  // Phase 1: randomly assign base_opt
  // custom type options
  test::RandomInitCFOptions(&base_opt, options, &rnd);

  // Phase 2: obtain a string from base_opt
  std::string base_options_file_content;
  ASSERT_OK(
      GetStringFromColumnFamilyOptions(&base_options_file_content, base_opt));

  // Phase 3: Set new_opt from the derived string and expect
  //          new_opt == base_opt
  ASSERT_OK(GetColumnFamilyOptionsFromString(
      ColumnFamilyOptions(), base_options_file_content, &new_opt));
  ConfigOptions config_options;
  ASSERT_OK(RocksDBOptionsParser::VerifyCFOptions(config_options, base_opt, new_opt));
  if (base_opt.compaction_filter) {
    delete base_opt.compaction_filter;
  }
}
#endif  // !ROCKSDB_LITE

#ifndef ROCKSDB_LITE
class OptionsParserTest : public testing::Test {
 public:
  OptionsParserTest() { fs_.reset(new test::StringFS(FileSystem::Default())); }

 protected:
  std::shared_ptr<test::StringFS> fs_;
};

TEST_F(OptionsParserTest, Comment) {
  DBOptions db_opt;
  db_opt.max_open_files = 12345;
  db_opt.max_background_flushes = 301;
  db_opt.max_total_wal_size = 1024;
  ColumnFamilyOptions cf_opt;

  std::string options_file_content =
      "# This is a testing option string.\n"
      "# Currently we only support \"#\" styled comment.\n"
      "\n"
      "[Version]\n"
      "  rocksdb_version=3.14.0\n"
      "  options_file_version=1\n"
      "[ DBOptions ]\n"
      "  # note that we don't support space around \"=\"\n"
      "  max_open_files=12345;\n"
      "  max_background_flushes=301  # comment after a statement is fine\n"
      "  # max_background_flushes=1000  # this line would be ignored\n"
      "  # max_background_compactions=2000 # so does this one\n"
      "  max_total_wal_size=1024  # keep_log_file_num=1000\n"
      "[CFOptions   \"default\"]  # column family must be specified\n"
      "                     # in the correct order\n"
      "  # if a section is blank, we will use the default\n";

  const std::string kTestFileName = "test-rocksdb-options.ini";
  ASSERT_OK(fs_->WriteToNewFile(kTestFileName, options_file_content));
  RocksDBOptionsParser parser;
  ASSERT_OK(
      parser.Parse(kTestFileName, fs_.get(), false, 4096 /* readahead_size */));

  ConfigOptions exact;
  exact.input_strings_escaped = false;
  exact.sanity_level = ConfigOptions::kSanityLevelExactMatch;
  ASSERT_OK(
      RocksDBOptionsParser::VerifyDBOptions(exact, *parser.db_opt(), db_opt));
  ASSERT_EQ(parser.NumColumnFamilies(), 1U);
  ASSERT_OK(RocksDBOptionsParser::VerifyCFOptions(
      exact, *parser.GetCFOptions("default"), cf_opt));
}

TEST_F(OptionsParserTest, ExtraSpace) {
  std::string options_file_content =
      "# This is a testing option string.\n"
      "# Currently we only support \"#\" styled comment.\n"
      "\n"
      "[      Version   ]\n"
      "  rocksdb_version     = 3.14.0      \n"
      "  options_file_version=1   # some comment\n"
      "[DBOptions  ]  # some comment\n"
      "max_open_files=12345   \n"
      "    max_background_flushes   =    301   \n"
      " max_total_wal_size     =   1024  # keep_log_file_num=1000\n"
      "        [CFOptions      \"default\"     ]\n"
      "  # if a section is blank, we will use the default\n";

  const std::string kTestFileName = "test-rocksdb-options.ini";
  ASSERT_OK(fs_->WriteToNewFile(kTestFileName, options_file_content));
  RocksDBOptionsParser parser;
  ASSERT_OK(
      parser.Parse(kTestFileName, fs_.get(), false, 4096 /* readahead_size */));
}

TEST_F(OptionsParserTest, MissingDBOptions) {
  std::string options_file_content =
      "# This is a testing option string.\n"
      "# Currently we only support \"#\" styled comment.\n"
      "\n"
      "[Version]\n"
      "  rocksdb_version=3.14.0\n"
      "  options_file_version=1\n"
      "[CFOptions \"default\"]\n"
      "  # if a section is blank, we will use the default\n";

  const std::string kTestFileName = "test-rocksdb-options.ini";
  ASSERT_OK(fs_->WriteToNewFile(kTestFileName, options_file_content));
  RocksDBOptionsParser parser;
  ASSERT_NOK(
      parser.Parse(kTestFileName, fs_.get(), false, 4096 /* readahead_size */));
  ;
}

TEST_F(OptionsParserTest, DoubleDBOptions) {
  DBOptions db_opt;
  db_opt.max_open_files = 12345;
  db_opt.max_background_flushes = 301;
  db_opt.max_total_wal_size = 1024;
  ColumnFamilyOptions cf_opt;

  std::string options_file_content =
      "# This is a testing option string.\n"
      "# Currently we only support \"#\" styled comment.\n"
      "\n"
      "[Version]\n"
      "  rocksdb_version=3.14.0\n"
      "  options_file_version=1\n"
      "[DBOptions]\n"
      "  max_open_files=12345\n"
      "  max_background_flushes=301\n"
      "  max_total_wal_size=1024  # keep_log_file_num=1000\n"
      "[DBOptions]\n"
      "[CFOptions \"default\"]\n"
      "  # if a section is blank, we will use the default\n";

  const std::string kTestFileName = "test-rocksdb-options.ini";
  ASSERT_OK(fs_->WriteToNewFile(kTestFileName, options_file_content));
  RocksDBOptionsParser parser;
  ASSERT_NOK(
      parser.Parse(kTestFileName, fs_.get(), false, 4096 /* readahead_size */));
}

TEST_F(OptionsParserTest, NoDefaultCFOptions) {
  DBOptions db_opt;
  db_opt.max_open_files = 12345;
  db_opt.max_background_flushes = 301;
  db_opt.max_total_wal_size = 1024;
  ColumnFamilyOptions cf_opt;

  std::string options_file_content =
      "# This is a testing option string.\n"
      "# Currently we only support \"#\" styled comment.\n"
      "\n"
      "[Version]\n"
      "  rocksdb_version=3.14.0\n"
      "  options_file_version=1\n"
      "[DBOptions]\n"
      "  max_open_files=12345\n"
      "  max_background_flushes=301\n"
      "  max_total_wal_size=1024  # keep_log_file_num=1000\n"
      "[CFOptions \"something_else\"]\n"
      "  # if a section is blank, we will use the default\n";

  const std::string kTestFileName = "test-rocksdb-options.ini";
  ASSERT_OK(fs_->WriteToNewFile(kTestFileName, options_file_content));
  RocksDBOptionsParser parser;
  ASSERT_NOK(
      parser.Parse(kTestFileName, fs_.get(), false, 4096 /* readahead_size */));
}

TEST_F(OptionsParserTest, DefaultCFOptionsMustBeTheFirst) {
  DBOptions db_opt;
  db_opt.max_open_files = 12345;
  db_opt.max_background_flushes = 301;
  db_opt.max_total_wal_size = 1024;
  ColumnFamilyOptions cf_opt;

  std::string options_file_content =
      "# This is a testing option string.\n"
      "# Currently we only support \"#\" styled comment.\n"
      "\n"
      "[Version]\n"
      "  rocksdb_version=3.14.0\n"
      "  options_file_version=1\n"
      "[DBOptions]\n"
      "  max_open_files=12345\n"
      "  max_background_flushes=301\n"
      "  max_total_wal_size=1024  # keep_log_file_num=1000\n"
      "[CFOptions \"something_else\"]\n"
      "  # if a section is blank, we will use the default\n"
      "[CFOptions \"default\"]\n"
      "  # if a section is blank, we will use the default\n";

  const std::string kTestFileName = "test-rocksdb-options.ini";
  ASSERT_OK(fs_->WriteToNewFile(kTestFileName, options_file_content));
  RocksDBOptionsParser parser;
  ASSERT_NOK(
      parser.Parse(kTestFileName, fs_.get(), false, 4096 /* readahead_size */));
}

TEST_F(OptionsParserTest, DuplicateCFOptions) {
  DBOptions db_opt;
  db_opt.max_open_files = 12345;
  db_opt.max_background_flushes = 301;
  db_opt.max_total_wal_size = 1024;
  ColumnFamilyOptions cf_opt;

  std::string options_file_content =
      "# This is a testing option string.\n"
      "# Currently we only support \"#\" styled comment.\n"
      "\n"
      "[Version]\n"
      "  rocksdb_version=3.14.0\n"
      "  options_file_version=1\n"
      "[DBOptions]\n"
      "  max_open_files=12345\n"
      "  max_background_flushes=301\n"
      "  max_total_wal_size=1024  # keep_log_file_num=1000\n"
      "[CFOptions \"default\"]\n"
      "[CFOptions \"something_else\"]\n"
      "[CFOptions \"something_else\"]\n";

  const std::string kTestFileName = "test-rocksdb-options.ini";
  ASSERT_OK(fs_->WriteToNewFile(kTestFileName, options_file_content));
  RocksDBOptionsParser parser;
  ASSERT_NOK(
      parser.Parse(kTestFileName, fs_.get(), false, 4096 /* readahead_size */));
}

TEST_F(OptionsParserTest, IgnoreUnknownOptions) {
  for (int case_id = 0; case_id < 5; case_id++) {
    DBOptions db_opt;
    db_opt.max_open_files = 12345;
    db_opt.max_background_flushes = 301;
    db_opt.max_total_wal_size = 1024;
    ColumnFamilyOptions cf_opt;

    std::string version_string;
    bool should_ignore = true;
    if (case_id == 0) {
      // same version
      should_ignore = false;
      version_string =
          ToString(ROCKSDB_MAJOR) + "." + ToString(ROCKSDB_MINOR) + ".0";
    } else if (case_id == 1) {
      // higher minor version
      should_ignore = true;
      version_string =
          ToString(ROCKSDB_MAJOR) + "." + ToString(ROCKSDB_MINOR + 1) + ".0";
    } else if (case_id == 2) {
      // higher major version.
      should_ignore = true;
      version_string = ToString(ROCKSDB_MAJOR + 1) + ".0.0";
    } else if (case_id == 3) {
      // lower minor version
#if ROCKSDB_MINOR == 0
      continue;
#else
      version_string =
          ToString(ROCKSDB_MAJOR) + "." + ToString(ROCKSDB_MINOR - 1) + ".0";
      should_ignore = false;
#endif
    } else {
      // lower major version
      should_ignore = false;
      version_string =
          ToString(ROCKSDB_MAJOR - 1) + "." + ToString(ROCKSDB_MINOR) + ".0";
    }

    std::string options_file_content =
        "# This is a testing option string.\n"
        "# Currently we only support \"#\" styled comment.\n"
        "\n"
        "[Version]\n"
        "  rocksdb_version=" +
        version_string +
        "\n"
        "  options_file_version=1\n"
        "[DBOptions]\n"
        "  max_open_files=12345\n"
        "  max_background_flushes=301\n"
        "  max_total_wal_size=1024  # keep_log_file_num=1000\n"
        "  unknown_db_option1=321\n"
        "  unknown_db_option2=false\n"
        "[CFOptions \"default\"]\n"
        "  unknown_cf_option1=hello\n"
        "[CFOptions \"something_else\"]\n"
        "  unknown_cf_option2=world\n"
        "  # if a section is blank, we will use the default\n";

    const std::string kTestFileName = "test-rocksdb-options.ini";
    auto s = fs_->FileExists(kTestFileName, IOOptions(), nullptr);
    ASSERT_TRUE(s.ok() || s.IsNotFound());
    if (s.ok()) {
      ASSERT_OK(fs_->DeleteFile(kTestFileName, IOOptions(), nullptr));
    }
    ASSERT_OK(fs_->WriteToNewFile(kTestFileName, options_file_content));
    RocksDBOptionsParser parser;
    ASSERT_NOK(parser.Parse(kTestFileName, fs_.get(), false,
                            4096 /* readahead_size */));
    if (should_ignore) {
      ASSERT_OK(parser.Parse(kTestFileName, fs_.get(),
                             true /* ignore_unknown_options */,
                             4096 /* readahead_size */));
    } else {
      ASSERT_NOK(parser.Parse(kTestFileName, fs_.get(),
                              true /* ignore_unknown_options */,
                              4096 /* readahead_size */));
    }
  }
}

TEST_F(OptionsParserTest, ParseVersion) {
  DBOptions db_opt;
  db_opt.max_open_files = 12345;
  db_opt.max_background_flushes = 301;
  db_opt.max_total_wal_size = 1024;
  ColumnFamilyOptions cf_opt;

  std::string file_template =
      "# This is a testing option string.\n"
      "# Currently we only support \"#\" styled comment.\n"
      "\n"
      "[Version]\n"
      "  rocksdb_version=3.13.1\n"
      "  options_file_version=%s\n"
      "[DBOptions]\n"
      "[CFOptions \"default\"]\n";
  const int kLength = 1000;
  char buffer[kLength];
  RocksDBOptionsParser parser;

  const std::vector<std::string> invalid_versions = {
      "a.b.c", "3.2.2b", "3.-12", "3. 1",  // only digits and dots are allowed
      "1.2.3.4",
      "1.2.3"  // can only contains at most one dot.
      "0",     // options_file_version must be at least one
      "3..2",
      ".", ".1.2",             // must have at least one digit before each dot
      "1.2.", "1.", "2.34."};  // must have at least one digit after each dot
  for (auto iv : invalid_versions) {
    snprintf(buffer, kLength - 1, file_template.c_str(), iv.c_str());

    parser.Reset();
    ASSERT_OK(fs_->WriteToNewFile(iv, buffer));
    ASSERT_NOK(parser.Parse(iv, fs_.get(), false, 0 /* readahead_size */));
  }

  const std::vector<std::string> valid_versions = {
      "1.232", "100", "3.12", "1", "12.3  ", "  1.25  "};
  for (auto vv : valid_versions) {
    snprintf(buffer, kLength - 1, file_template.c_str(), vv.c_str());
    parser.Reset();
    ASSERT_OK(fs_->WriteToNewFile(vv, buffer));
    ASSERT_OK(parser.Parse(vv, fs_.get(), false, 0 /* readahead_size */));
  }
}

void VerifyCFPointerTypedOptions(
    ColumnFamilyOptions* base_cf_opt, const ColumnFamilyOptions* new_cf_opt,
    const std::unordered_map<std::string, std::string>* new_cf_opt_map) {
  std::string name_buffer;
  ConfigOptions config_options;
  config_options.input_strings_escaped = false;
  ASSERT_OK(RocksDBOptionsParser::VerifyCFOptions(config_options, *base_cf_opt,
                                                  *new_cf_opt, new_cf_opt_map));

  // change the name of merge operator back-and-forth
  {
    auto* merge_operator = dynamic_cast<test::ChanglingMergeOperator*>(
        base_cf_opt->merge_operator.get());
    if (merge_operator != nullptr) {
      name_buffer = merge_operator->Name();
      // change the name  and expect non-ok status
      merge_operator->SetName("some-other-name");
      ASSERT_NOK(RocksDBOptionsParser::VerifyCFOptions(
          config_options, *base_cf_opt, *new_cf_opt, new_cf_opt_map));
      // change the name back and expect ok status
      merge_operator->SetName(name_buffer);
      ASSERT_OK(RocksDBOptionsParser::VerifyCFOptions(
          config_options, *base_cf_opt, *new_cf_opt, new_cf_opt_map));
    }
  }

  // change the name of the compaction filter factory back-and-forth
  {
    auto* compaction_filter_factory =
        dynamic_cast<test::ChanglingCompactionFilterFactory*>(
            base_cf_opt->compaction_filter_factory.get());
    if (compaction_filter_factory != nullptr) {
      name_buffer = compaction_filter_factory->Name();
      // change the name and expect non-ok status
      compaction_filter_factory->SetName("some-other-name");
      ASSERT_NOK(RocksDBOptionsParser::VerifyCFOptions(
          config_options, *base_cf_opt, *new_cf_opt, new_cf_opt_map));
      // change the name back and expect ok status
      compaction_filter_factory->SetName(name_buffer);
      ASSERT_OK(RocksDBOptionsParser::VerifyCFOptions(
          config_options, *base_cf_opt, *new_cf_opt, new_cf_opt_map));
    }
  }

  // test by setting compaction_filter to nullptr
  {
    auto* tmp_compaction_filter = base_cf_opt->compaction_filter;
    if (tmp_compaction_filter != nullptr) {
      base_cf_opt->compaction_filter = nullptr;
      // set compaction_filter to nullptr and expect non-ok status
      ASSERT_NOK(RocksDBOptionsParser::VerifyCFOptions(
          config_options, *base_cf_opt, *new_cf_opt, new_cf_opt_map));
      // set the value back and expect ok status
      base_cf_opt->compaction_filter = tmp_compaction_filter;
      ASSERT_OK(RocksDBOptionsParser::VerifyCFOptions(
          config_options, *base_cf_opt, *new_cf_opt, new_cf_opt_map));
    }
  }

  // test by setting table_factory to nullptr
  {
    auto tmp_table_factory = base_cf_opt->table_factory;
    if (tmp_table_factory != nullptr) {
      base_cf_opt->table_factory.reset();
      // set table_factory to nullptr and expect non-ok status
      ASSERT_NOK(RocksDBOptionsParser::VerifyCFOptions(
          config_options, *base_cf_opt, *new_cf_opt, new_cf_opt_map));
      // set the value back and expect ok status
      base_cf_opt->table_factory = tmp_table_factory;
      ASSERT_OK(RocksDBOptionsParser::VerifyCFOptions(
          config_options, *base_cf_opt, *new_cf_opt, new_cf_opt_map));
    }
  }

  // test by setting memtable_factory to nullptr
  {
    auto tmp_memtable_factory = base_cf_opt->memtable_factory;
    if (tmp_memtable_factory != nullptr) {
      base_cf_opt->memtable_factory.reset();
      // set memtable_factory to nullptr and expect non-ok status
      ASSERT_NOK(RocksDBOptionsParser::VerifyCFOptions(
          config_options, *base_cf_opt, *new_cf_opt, new_cf_opt_map));
      // set the value back and expect ok status
      base_cf_opt->memtable_factory = tmp_memtable_factory;
      ASSERT_OK(RocksDBOptionsParser::VerifyCFOptions(
          config_options, *base_cf_opt, *new_cf_opt, new_cf_opt_map));
    }
  }
}

TEST_F(OptionsParserTest, Readahead) {
  DBOptions base_db_opt;
  std::vector<ColumnFamilyOptions> base_cf_opts;
  base_cf_opts.emplace_back();
  base_cf_opts.emplace_back();

  std::string one_mb_string = std::string(1024 * 1024, 'x');
  std::vector<std::string> cf_names = {"default", one_mb_string};
  const std::string kOptionsFileName = "test-persisted-options.ini";

  ASSERT_OK(PersistRocksDBOptions(base_db_opt, cf_names, base_cf_opts,
                                  kOptionsFileName, fs_.get()));

  uint64_t file_size = 0;
  ASSERT_OK(
      fs_->GetFileSize(kOptionsFileName, IOOptions(), &file_size, nullptr));
  assert(file_size > 0);

  RocksDBOptionsParser parser;

  fs_->num_seq_file_read_ = 0;
  size_t readahead_size = 128 * 1024;

  ASSERT_OK(parser.Parse(kOptionsFileName, fs_.get(), false, readahead_size));
  ASSERT_EQ(fs_->num_seq_file_read_.load(),
            (file_size - 1) / readahead_size + 1);

  fs_->num_seq_file_read_.store(0);
  readahead_size = 1024 * 1024;
  ASSERT_OK(parser.Parse(kOptionsFileName, fs_.get(), false, readahead_size));
  ASSERT_EQ(fs_->num_seq_file_read_.load(),
            (file_size - 1) / readahead_size + 1);

  // Tiny readahead. 8 KB is read each time.
  fs_->num_seq_file_read_.store(0);
  ASSERT_OK(
      parser.Parse(kOptionsFileName, fs_.get(), false, 1 /* readahead_size */));
  ASSERT_GE(fs_->num_seq_file_read_.load(), file_size / (8 * 1024));
  ASSERT_LT(fs_->num_seq_file_read_.load(), file_size / (8 * 1024) * 2);

  // Disable readahead means 512KB readahead.
  fs_->num_seq_file_read_.store(0);
  ASSERT_OK(
      parser.Parse(kOptionsFileName, fs_.get(), false, 0 /* readahead_size */));
  ASSERT_GE(fs_->num_seq_file_read_.load(), (file_size - 1) / (512 * 1024) + 1);
}

TEST_F(OptionsParserTest, DumpAndParse) {
  DBOptions base_db_opt;
  std::vector<ColumnFamilyOptions> base_cf_opts;
  std::vector<std::string> cf_names = {"default", "cf1", "cf2", "cf3",
                                       "c:f:4:4:4"
                                       "p\\i\\k\\a\\chu\\\\\\",
                                       "###rocksdb#1-testcf#2###"};
  const int num_cf = static_cast<int>(cf_names.size());
  Random rnd(302);
  test::RandomInitDBOptions(&base_db_opt, &rnd);
  base_db_opt.db_log_dir += "/#odd #but #could #happen #path #/\\\\#OMG";

  BlockBasedTableOptions special_bbto;
  special_bbto.cache_index_and_filter_blocks = true;
  special_bbto.block_size = 999999;

  for (int c = 0; c < num_cf; ++c) {
    ColumnFamilyOptions cf_opt;
    Random cf_rnd(0xFB + c);
    test::RandomInitCFOptions(&cf_opt, base_db_opt, &cf_rnd);
    if (c < 4) {
      cf_opt.prefix_extractor.reset(test::RandomSliceTransform(&rnd, c));
    }
    if (c < 3) {
      cf_opt.table_factory.reset(test::RandomTableFactory(&rnd, c));
    } else if (c == 4) {
      cf_opt.table_factory.reset(NewBlockBasedTableFactory(special_bbto));
    }
    base_cf_opts.emplace_back(cf_opt);
  }

  const std::string kOptionsFileName = "test-persisted-options.ini";
  // Use default for escaped(true), unknown(false) and check (exact)
  ConfigOptions config_options;
  ASSERT_OK(PersistRocksDBOptions(base_db_opt, cf_names, base_cf_opts,
                                  kOptionsFileName, fs_.get()));

  RocksDBOptionsParser parser;
  ASSERT_OK(parser.Parse(config_options, kOptionsFileName, fs_.get()));

  // Make sure block-based table factory options was deserialized correctly
  std::shared_ptr<TableFactory> ttf = (*parser.cf_opts())[4].table_factory;
  ASSERT_EQ(TableFactory::kBlockBasedTableName(), std::string(ttf->Name()));
  const auto parsed_bbto = ttf->GetOptions<BlockBasedTableOptions>();
  ASSERT_NE(parsed_bbto, nullptr);
  ASSERT_EQ(special_bbto.block_size, parsed_bbto->block_size);
  ASSERT_EQ(special_bbto.cache_index_and_filter_blocks,
            parsed_bbto->cache_index_and_filter_blocks);

  ASSERT_OK(RocksDBOptionsParser::VerifyRocksDBOptionsFromFile(
      config_options, base_db_opt, cf_names, base_cf_opts, kOptionsFileName,
      fs_.get()));

  ASSERT_OK(RocksDBOptionsParser::VerifyDBOptions(
      config_options, *parser.db_opt(), base_db_opt));
  for (int c = 0; c < num_cf; ++c) {
    const auto* cf_opt = parser.GetCFOptions(cf_names[c]);
    ASSERT_NE(cf_opt, nullptr);
    ASSERT_OK(RocksDBOptionsParser::VerifyCFOptions(
        config_options, base_cf_opts[c], *cf_opt,
        &(parser.cf_opt_maps()->at(c))));
  }

  // Further verify pointer-typed options
  for (int c = 0; c < num_cf; ++c) {
    const auto* cf_opt = parser.GetCFOptions(cf_names[c]);
    ASSERT_NE(cf_opt, nullptr);
    VerifyCFPointerTypedOptions(&base_cf_opts[c], cf_opt,
                                &(parser.cf_opt_maps()->at(c)));
  }

  ASSERT_EQ(parser.GetCFOptions("does not exist"), nullptr);

  base_db_opt.max_open_files++;
  ASSERT_NOK(RocksDBOptionsParser::VerifyRocksDBOptionsFromFile(
      config_options, base_db_opt, cf_names, base_cf_opts, kOptionsFileName,
      fs_.get()));

  for (int c = 0; c < num_cf; ++c) {
    if (base_cf_opts[c].compaction_filter) {
      delete base_cf_opts[c].compaction_filter;
    }
  }
}

TEST_F(OptionsParserTest, DifferentDefault) {
  const std::string kOptionsFileName = "test-persisted-options.ini";

  ColumnFamilyOptions cf_level_opts;
  ASSERT_EQ(CompactionPri::kMinOverlappingRatio, cf_level_opts.compaction_pri);
  cf_level_opts.OptimizeLevelStyleCompaction();

  ColumnFamilyOptions cf_univ_opts;
  cf_univ_opts.OptimizeUniversalStyleCompaction();

  ASSERT_OK(PersistRocksDBOptions(DBOptions(), {"default", "universal"},
                                  {cf_level_opts, cf_univ_opts},
                                  kOptionsFileName, fs_.get()));

  RocksDBOptionsParser parser;
  ASSERT_OK(parser.Parse(kOptionsFileName, fs_.get(), false,
                         4096 /* readahead_size */));

  {
    Options old_default_opts;
    old_default_opts.OldDefaults();
    ASSERT_EQ(10 * 1048576, old_default_opts.max_bytes_for_level_base);
    ASSERT_EQ(5000, old_default_opts.max_open_files);
    ASSERT_EQ(2 * 1024U * 1024U, old_default_opts.delayed_write_rate);
    ASSERT_EQ(WALRecoveryMode::kTolerateCorruptedTailRecords,
              old_default_opts.wal_recovery_mode);
  }
  {
    Options old_default_opts;
    old_default_opts.OldDefaults(4, 6);
    ASSERT_EQ(10 * 1048576, old_default_opts.max_bytes_for_level_base);
    ASSERT_EQ(5000, old_default_opts.max_open_files);
  }
  {
    Options old_default_opts;
    old_default_opts.OldDefaults(4, 7);
    ASSERT_NE(10 * 1048576, old_default_opts.max_bytes_for_level_base);
    ASSERT_NE(4, old_default_opts.table_cache_numshardbits);
    ASSERT_EQ(5000, old_default_opts.max_open_files);
    ASSERT_EQ(2 * 1024U * 1024U, old_default_opts.delayed_write_rate);
  }
  {
    ColumnFamilyOptions old_default_cf_opts;
    old_default_cf_opts.OldDefaults();
    ASSERT_EQ(2 * 1048576, old_default_cf_opts.target_file_size_base);
    ASSERT_EQ(4 << 20, old_default_cf_opts.write_buffer_size);
    ASSERT_EQ(2 * 1048576, old_default_cf_opts.target_file_size_base);
    ASSERT_EQ(0, old_default_cf_opts.soft_pending_compaction_bytes_limit);
    ASSERT_EQ(0, old_default_cf_opts.hard_pending_compaction_bytes_limit);
    ASSERT_EQ(CompactionPri::kByCompensatedSize,
              old_default_cf_opts.compaction_pri);
  }
  {
    ColumnFamilyOptions old_default_cf_opts;
    old_default_cf_opts.OldDefaults(4, 6);
    ASSERT_EQ(2 * 1048576, old_default_cf_opts.target_file_size_base);
    ASSERT_EQ(CompactionPri::kByCompensatedSize,
              old_default_cf_opts.compaction_pri);
  }
  {
    ColumnFamilyOptions old_default_cf_opts;
    old_default_cf_opts.OldDefaults(4, 7);
    ASSERT_NE(2 * 1048576, old_default_cf_opts.target_file_size_base);
    ASSERT_EQ(CompactionPri::kByCompensatedSize,
              old_default_cf_opts.compaction_pri);
  }
  {
    Options old_default_opts;
    old_default_opts.OldDefaults(5, 1);
    ASSERT_EQ(2 * 1024U * 1024U, old_default_opts.delayed_write_rate);
  }
  {
    Options old_default_opts;
    old_default_opts.OldDefaults(5, 2);
    ASSERT_EQ(16 * 1024U * 1024U, old_default_opts.delayed_write_rate);
    ASSERT_TRUE(old_default_opts.compaction_pri ==
                CompactionPri::kByCompensatedSize);
  }
  {
    Options old_default_opts;
    old_default_opts.OldDefaults(5, 18);
    ASSERT_TRUE(old_default_opts.compaction_pri ==
                CompactionPri::kByCompensatedSize);
  }

  Options small_opts;
  small_opts.OptimizeForSmallDb();
  ASSERT_EQ(2 << 20, small_opts.write_buffer_size);
  ASSERT_EQ(5000, small_opts.max_open_files);
}

class OptionsSanityCheckTest : public OptionsParserTest {
 public:
  OptionsSanityCheckTest() {}

 protected:
  Status SanityCheckCFOptions(const ColumnFamilyOptions& cf_opts,
                              ConfigOptions::SanityLevel level,
                              bool input_strings_escaped = true) {
    ConfigOptions config_options;
    config_options.sanity_level = level;
    config_options.ignore_unknown_options = false;
    config_options.input_strings_escaped = input_strings_escaped;

    return RocksDBOptionsParser::VerifyRocksDBOptionsFromFile(
        config_options, DBOptions(), {"default"}, {cf_opts}, kOptionsFileName,
        fs_.get());
  }

  Status PersistCFOptions(const ColumnFamilyOptions& cf_opts) {
    Status s = fs_->DeleteFile(kOptionsFileName, IOOptions(), nullptr);
    if (!s.ok()) {
      return s;
    }
    return PersistRocksDBOptions(DBOptions(), {"default"}, {cf_opts},
                                 kOptionsFileName, fs_.get());
  }

  const std::string kOptionsFileName = "OPTIONS";
};

TEST_F(OptionsSanityCheckTest, SanityCheck) {
  ColumnFamilyOptions opts;
  Random rnd(301);

  // default ColumnFamilyOptions
  {
    ASSERT_OK(PersistCFOptions(opts));
    ASSERT_OK(
        SanityCheckCFOptions(opts, ConfigOptions::kSanityLevelExactMatch));
  }

  // prefix_extractor
  {
    // Okay to change prefix_extractor form nullptr to non-nullptr
    ASSERT_EQ(opts.prefix_extractor.get(), nullptr);
    opts.prefix_extractor.reset(NewCappedPrefixTransform(10));
    ASSERT_OK(SanityCheckCFOptions(
        opts, ConfigOptions::kSanityLevelLooselyCompatible));
    ASSERT_OK(SanityCheckCFOptions(opts, ConfigOptions::kSanityLevelNone));

    // persist the change
    ASSERT_OK(PersistCFOptions(opts));
    ASSERT_OK(
        SanityCheckCFOptions(opts, ConfigOptions::kSanityLevelExactMatch));

    // use same prefix extractor but with different parameter
    opts.prefix_extractor.reset(NewCappedPrefixTransform(15));
    // expect pass only in
    // ConfigOptions::kSanityLevelLooselyCompatible
    ASSERT_NOK(
        SanityCheckCFOptions(opts, ConfigOptions::kSanityLevelExactMatch));
    ASSERT_OK(SanityCheckCFOptions(
        opts, ConfigOptions::kSanityLevelLooselyCompatible));
    ASSERT_OK(SanityCheckCFOptions(opts, ConfigOptions::kSanityLevelNone));

    // repeat the test with FixedPrefixTransform
    opts.prefix_extractor.reset(NewFixedPrefixTransform(10));
    ASSERT_NOK(
        SanityCheckCFOptions(opts, ConfigOptions::kSanityLevelExactMatch));
    ASSERT_OK(SanityCheckCFOptions(
        opts, ConfigOptions::kSanityLevelLooselyCompatible));
    ASSERT_OK(SanityCheckCFOptions(opts, ConfigOptions::kSanityLevelNone));

    // persist the change of prefix_extractor
    ASSERT_OK(PersistCFOptions(opts));
    ASSERT_OK(
        SanityCheckCFOptions(opts, ConfigOptions::kSanityLevelExactMatch));

    // use same prefix extractor but with different parameter
    opts.prefix_extractor.reset(NewFixedPrefixTransform(15));
    // expect pass only in
    // ConfigOptions::kSanityLevelLooselyCompatible
    ASSERT_NOK(
        SanityCheckCFOptions(opts, ConfigOptions::kSanityLevelExactMatch));
    ASSERT_OK(SanityCheckCFOptions(
        opts, ConfigOptions::kSanityLevelLooselyCompatible));
    ASSERT_OK(SanityCheckCFOptions(opts, ConfigOptions::kSanityLevelNone));

    // Change prefix extractor from non-nullptr to nullptr
    opts.prefix_extractor.reset();
    // expect pass as it's safe to change prefix_extractor
    // from non-null to null
    ASSERT_OK(SanityCheckCFOptions(
        opts, ConfigOptions::kSanityLevelLooselyCompatible));
    ASSERT_OK(SanityCheckCFOptions(opts, ConfigOptions::kSanityLevelNone));
  }
  // persist the change
  ASSERT_OK(PersistCFOptions(opts));
  ASSERT_OK(SanityCheckCFOptions(opts, ConfigOptions::kSanityLevelExactMatch));

  // table_factory
  {
    for (int tb = 0; tb <= 2; ++tb) {
      // change the table factory
      opts.table_factory.reset(test::RandomTableFactory(&rnd, tb));
      ASSERT_NOK(SanityCheckCFOptions(
          opts, ConfigOptions::kSanityLevelLooselyCompatible));
      ASSERT_OK(SanityCheckCFOptions(opts, ConfigOptions::kSanityLevelNone));

      // persist the change
      ASSERT_OK(PersistCFOptions(opts));
      ASSERT_OK(
          SanityCheckCFOptions(opts, ConfigOptions::kSanityLevelExactMatch));
    }
  }

  // merge_operator
  {
    // Test when going from nullptr -> merge operator
    opts.merge_operator.reset(test::RandomMergeOperator(&rnd));
    ASSERT_OK(SanityCheckCFOptions(
        opts, ConfigOptions::kSanityLevelLooselyCompatible));
    ASSERT_OK(SanityCheckCFOptions(opts, ConfigOptions::kSanityLevelNone));

    // persist the change
    ASSERT_OK(PersistCFOptions(opts));
    ASSERT_OK(
        SanityCheckCFOptions(opts, ConfigOptions::kSanityLevelExactMatch));

    for (int test = 0; test < 5; ++test) {
      // change the merge operator
      opts.merge_operator.reset(test::RandomMergeOperator(&rnd));
      ASSERT_NOK(SanityCheckCFOptions(
          opts, ConfigOptions::kSanityLevelLooselyCompatible));
      ASSERT_OK(SanityCheckCFOptions(opts, ConfigOptions::kSanityLevelNone));

      // persist the change
      ASSERT_OK(PersistCFOptions(opts));
      ASSERT_OK(
          SanityCheckCFOptions(opts, ConfigOptions::kSanityLevelExactMatch));
    }

    // Test when going from merge operator -> nullptr
    opts.merge_operator = nullptr;
    ASSERT_NOK(SanityCheckCFOptions(
        opts, ConfigOptions::kSanityLevelLooselyCompatible));
    ASSERT_OK(SanityCheckCFOptions(opts, ConfigOptions::kSanityLevelNone));

    // persist the change
    ASSERT_OK(PersistCFOptions(opts));
    ASSERT_OK(
        SanityCheckCFOptions(opts, ConfigOptions::kSanityLevelExactMatch));
  }

  // compaction_filter
  {
    for (int test = 0; test < 5; ++test) {
      // change the compaction filter
      opts.compaction_filter = test::RandomCompactionFilter(&rnd);
      ASSERT_NOK(
          SanityCheckCFOptions(opts, ConfigOptions::kSanityLevelExactMatch));
      ASSERT_OK(SanityCheckCFOptions(
          opts, ConfigOptions::kSanityLevelLooselyCompatible));

      // persist the change
      ASSERT_OK(PersistCFOptions(opts));
      ASSERT_OK(
          SanityCheckCFOptions(opts, ConfigOptions::kSanityLevelExactMatch));
      delete opts.compaction_filter;
      opts.compaction_filter = nullptr;
    }
  }

  // compaction_filter_factory
  {
    for (int test = 0; test < 5; ++test) {
      // change the compaction filter factory
      opts.compaction_filter_factory.reset(
          test::RandomCompactionFilterFactory(&rnd));
      ASSERT_NOK(
          SanityCheckCFOptions(opts, ConfigOptions::kSanityLevelExactMatch));
      ASSERT_OK(SanityCheckCFOptions(
          opts, ConfigOptions::kSanityLevelLooselyCompatible));

      // persist the change
      ASSERT_OK(PersistCFOptions(opts));
      ASSERT_OK(
          SanityCheckCFOptions(opts, ConfigOptions::kSanityLevelExactMatch));
    }
  }
}

namespace {
bool IsEscapedString(const std::string& str) {
  for (size_t i = 0; i < str.size(); ++i) {
    if (str[i] == '\\') {
      // since we already handle those two consecutive '\'s in
      // the next if-then branch, any '\' appear at the end
      // of an escaped string in such case is not valid.
      if (i == str.size() - 1) {
        return false;
      }
      if (str[i + 1] == '\\') {
        // if there're two consecutive '\'s, skip the second one.
        i++;
        continue;
      }
      switch (str[i + 1]) {
        case ':':
        case '\\':
        case '#':
          continue;
        default:
          // if true, '\' together with str[i + 1] is not a valid escape.
          if (UnescapeChar(str[i + 1]) == str[i + 1]) {
            return false;
          }
      }
    } else if (isSpecialChar(str[i]) && (i == 0 || str[i - 1] != '\\')) {
      return false;
    }
  }
  return true;
}
}  // namespace

TEST_F(OptionsParserTest, IntegerParsing) {
  ASSERT_EQ(ParseUint64("18446744073709551615"), 18446744073709551615U);
  ASSERT_EQ(ParseUint32("4294967295"), 4294967295U);
  ASSERT_EQ(ParseSizeT("18446744073709551615"), 18446744073709551615U);
  ASSERT_EQ(ParseInt64("9223372036854775807"), 9223372036854775807);
  ASSERT_EQ(ParseInt64("-9223372036854775808"), port::kMinInt64);
  ASSERT_EQ(ParseInt32("2147483647"), 2147483647);
  ASSERT_EQ(ParseInt32("-2147483648"), port::kMinInt32);
  ASSERT_EQ(ParseInt("-32767"), -32767);
  ASSERT_EQ(ParseDouble("-1.234567"), -1.234567);
}

TEST_F(OptionsParserTest, EscapeOptionString) {
  ASSERT_EQ(UnescapeOptionString(
                "This is a test string with \\# \\: and \\\\ escape chars."),
            "This is a test string with # : and \\ escape chars.");

  ASSERT_EQ(
      EscapeOptionString("This is a test string with # : and \\ escape chars."),
      "This is a test string with \\# \\: and \\\\ escape chars.");

  std::string readible_chars =
      "A String like this \"1234567890-=_)(*&^%$#@!ertyuiop[]{POIU"
      "YTREWQasdfghjkl;':LKJHGFDSAzxcvbnm,.?>"
      "<MNBVCXZ\\\" should be okay to \\#\\\\\\:\\#\\#\\#\\ "
      "be serialized and deserialized";

  std::string escaped_string = EscapeOptionString(readible_chars);
  ASSERT_TRUE(IsEscapedString(escaped_string));
  // This two transformations should be canceled and should output
  // the original input.
  ASSERT_EQ(UnescapeOptionString(escaped_string), readible_chars);

  std::string all_chars;
  for (unsigned char c = 0;; ++c) {
    all_chars += c;
    if (c == 255) {
      break;
    }
  }
  escaped_string = EscapeOptionString(all_chars);
  ASSERT_TRUE(IsEscapedString(escaped_string));
  ASSERT_EQ(UnescapeOptionString(escaped_string), all_chars);

  ASSERT_EQ(RocksDBOptionsParser::TrimAndRemoveComment(
                "     A simple statement with a comment.  # like this :)"),
            "A simple statement with a comment.");

  ASSERT_EQ(RocksDBOptionsParser::TrimAndRemoveComment(
                "Escape \\# and # comment together   ."),
            "Escape \\# and");
}

static void TestAndCompareOption(const ConfigOptions& config_options,
                                 const OptionTypeInfo& opt_info,
                                 const std::string& opt_name, void* base_ptr,
                                 void* comp_ptr) {
  std::string result, mismatch;
  ASSERT_OK(opt_info.Serialize(config_options, opt_name, base_ptr, &result));
  ASSERT_OK(opt_info.Parse(config_options, opt_name, result, comp_ptr));
  ASSERT_TRUE(opt_info.AreEqual(config_options, opt_name, base_ptr, comp_ptr,
                                &mismatch));
}

static void TestAndCompareOption(const ConfigOptions& config_options,
                                 const OptionTypeInfo& opt_info,
                                 const std::string& opt_name,
                                 const std::string& opt_value, void* base_ptr,
                                 void* comp_ptr) {
  ASSERT_OK(opt_info.Parse(config_options, opt_name, opt_value, base_ptr));
  TestAndCompareOption(config_options, opt_info, opt_name, base_ptr, comp_ptr);
}

template <typename T>
void TestOptInfo(const ConfigOptions& config_options, OptionType opt_type,
                 T* base, T* comp) {
  std::string result;
  OptionTypeInfo opt_info(0, opt_type);
  ASSERT_FALSE(opt_info.AreEqual(config_options, "base", base, comp, &result));
  ASSERT_EQ(result, "base");
  ASSERT_NE(*base, *comp);
  TestAndCompareOption(config_options, opt_info, "base", base, comp);
  ASSERT_EQ(*base, *comp);
}

class OptionTypeInfoTest : public testing::Test {};

TEST_F(OptionTypeInfoTest, BasicTypes) {
  ConfigOptions config_options;
  {
    bool a = true, b = false;
    TestOptInfo(config_options, OptionType::kBoolean, &a, &b);
  }
  {
    int a = 100, b = 200;
    TestOptInfo(config_options, OptionType::kInt, &a, &b);
  }
  {
    int32_t a = 100, b = 200;
    TestOptInfo(config_options, OptionType::kInt32T, &a, &b);
  }
  {
    int64_t a = 100, b = 200;
    TestOptInfo(config_options, OptionType::kInt64T, &a, &b);
  }
  {
    unsigned int a = 100, b = 200;
    TestOptInfo(config_options, OptionType::kUInt, &a, &b);
  }
  {
    uint32_t a = 100, b = 200;
    TestOptInfo(config_options, OptionType::kUInt32T, &a, &b);
  }
  {
    uint64_t a = 100, b = 200;
    TestOptInfo(config_options, OptionType::kUInt64T, &a, &b);
  }
  {
    size_t a = 100, b = 200;
    TestOptInfo(config_options, OptionType::kSizeT, &a, &b);
  }
  {
    std::string a = "100", b = "200";
    TestOptInfo(config_options, OptionType::kString, &a, &b);
  }
  {
    double a = 1.0, b = 2.0;
    TestOptInfo(config_options, OptionType::kDouble, &a, &b);
  }
}

TEST_F(OptionTypeInfoTest, TestInvalidArgs) {
  ConfigOptions config_options;
  bool b;
  int i;
  int32_t i32;
  int64_t i64;
  unsigned int u;
  int32_t u32;
  int64_t u64;
  size_t sz;
  double d;

  ASSERT_NOK(OptionTypeInfo(0, OptionType::kBoolean)
                 .Parse(config_options, "b", "x", &b));
  ASSERT_NOK(
      OptionTypeInfo(0, OptionType::kInt).Parse(config_options, "b", "x", &i));
  ASSERT_NOK(OptionTypeInfo(0, OptionType::kInt32T)
                 .Parse(config_options, "b", "x", &i32));
  ASSERT_NOK(OptionTypeInfo(0, OptionType::kInt64T)
                 .Parse(config_options, "b", "x", &i64));
  ASSERT_NOK(
      OptionTypeInfo(0, OptionType::kUInt).Parse(config_options, "b", "x", &u));
  ASSERT_NOK(OptionTypeInfo(0, OptionType::kUInt32T)
                 .Parse(config_options, "b", "x", &u32));
  ASSERT_NOK(OptionTypeInfo(0, OptionType::kUInt64T)
                 .Parse(config_options, "b", "x", &u64));
  ASSERT_NOK(OptionTypeInfo(0, OptionType::kSizeT)
                 .Parse(config_options, "b", "x", &sz));
  ASSERT_NOK(OptionTypeInfo(0, OptionType::kDouble)
                 .Parse(config_options, "b", "x", &d));

  // Don't know how to convert Unknowns to anything else
  ASSERT_NOK(OptionTypeInfo(0, OptionType::kUnknown)
                 .Parse(config_options, "b", "x", &d));

  // Verify that if the parse function throws an exception, it is also trapped
  OptionTypeInfo func_info(0, OptionType::kUnknown,
                           OptionVerificationType::kNormal,
                           OptionTypeFlags::kNone,
                           [](const ConfigOptions&, const std::string&,
                              const std::string& value, char* addr) {
                             auto ptr = reinterpret_cast<int*>(addr);
                             *ptr = ParseInt(value);
                             return Status::OK();
                           });
  ASSERT_OK(func_info.Parse(config_options, "b", "1", &i));
  ASSERT_NOK(func_info.Parse(config_options, "b", "x", &i));
}

TEST_F(OptionTypeInfoTest, TestParseFunc) {
  OptionTypeInfo opt_info(
      0, OptionType::kUnknown, OptionVerificationType::kNormal,
      OptionTypeFlags::kNone,
      [](const ConfigOptions& /*opts*/, const std::string& name,
         const std::string& value, char* addr) {
        auto ptr = reinterpret_cast<std::string*>(addr);
        if (name == "Oops") {
          return Status::InvalidArgument(value);
        } else {
          *ptr = value + " " + name;
          return Status::OK();
        }
      });
  ConfigOptions config_options;
  std::string base;
  ASSERT_OK(opt_info.Parse(config_options, "World", "Hello", &base));
  ASSERT_EQ(base, "Hello World");
  ASSERT_NOK(opt_info.Parse(config_options, "Oops", "Hello", &base));
}

TEST_F(OptionTypeInfoTest, TestSerializeFunc) {
  OptionTypeInfo opt_info(
      0, OptionType::kString, OptionVerificationType::kNormal,
      OptionTypeFlags::kNone, nullptr,
      [](const ConfigOptions& /*opts*/, const std::string& name,
         const char* /*addr*/, std::string* value) {
        if (name == "Oops") {
          return Status::InvalidArgument(name);
        } else {
          *value = name;
          return Status::OK();
        }
      },
      nullptr);
  ConfigOptions config_options;
  std::string base;
  std::string value;
  ASSERT_OK(opt_info.Serialize(config_options, "Hello", &base, &value));
  ASSERT_EQ(value, "Hello");
  ASSERT_NOK(opt_info.Serialize(config_options, "Oops", &base, &value));
}

TEST_F(OptionTypeInfoTest, TestEqualsFunc) {
  OptionTypeInfo opt_info(
      0, OptionType::kInt, OptionVerificationType::kNormal,
      OptionTypeFlags::kNone, nullptr, nullptr,
      [](const ConfigOptions& /*opts*/, const std::string& name,
         const char* addr1, const char* addr2, std::string* mismatch) {
        auto i1 = *(reinterpret_cast<const int*>(addr1));
        auto i2 = *(reinterpret_cast<const int*>(addr2));
        if (name == "LT") {
          return i1 < i2;
        } else if (name == "GT") {
          return i1 > i2;
        } else if (name == "EQ") {
          return i1 == i2;
        } else {
          *mismatch = name + "???";
          return false;
        }
      });

  ConfigOptions config_options;
  int int1 = 100;
  int int2 = 200;
  std::string mismatch;
  ASSERT_TRUE(opt_info.AreEqual(config_options, "LT", &int1, &int2, &mismatch));
  ASSERT_EQ(mismatch, "");
  ASSERT_FALSE(
      opt_info.AreEqual(config_options, "GT", &int1, &int2, &mismatch));
  ASSERT_EQ(mismatch, "GT");
  ASSERT_FALSE(
      opt_info.AreEqual(config_options, "NO", &int1, &int2, &mismatch));
  ASSERT_EQ(mismatch, "NO???");
}

TEST_F(OptionTypeInfoTest, TestOptionFlags) {
  OptionTypeInfo opt_none(0, OptionType::kString,
                          OptionVerificationType::kNormal,
                          OptionTypeFlags::kDontSerialize);
  OptionTypeInfo opt_never(0, OptionType::kString,
                           OptionVerificationType::kNormal,
                           OptionTypeFlags::kCompareNever);
  OptionTypeInfo opt_alias(0, OptionType::kString,
                           OptionVerificationType::kAlias,
                           OptionTypeFlags::kNone);
  OptionTypeInfo opt_deprecated(0, OptionType::kString,
                                OptionVerificationType::kDeprecated,
                                OptionTypeFlags::kNone);
  ConfigOptions config_options;
  std::string opts_str;
  std::string base = "base";
  std::string comp = "comp";

  // If marked string none, the serialization returns not supported
  ASSERT_NOK(opt_none.Serialize(config_options, "None", &base, &opts_str));
  // If marked never compare, they match even when they do not
  ASSERT_TRUE(opt_never.AreEqual(config_options, "Never", &base, &comp, &base));
  ASSERT_FALSE(opt_none.AreEqual(config_options, "Never", &base, &comp, &base));

  // An alias can change the value via parse, but does nothing on serialize on
  // match
  std::string result;
  ASSERT_OK(opt_alias.Parse(config_options, "Alias", "Alias",
                            reinterpret_cast<char*>(&base)));
  ASSERT_OK(opt_alias.Serialize(config_options, "Alias", &base, &result));
  ASSERT_TRUE(
      opt_alias.AreEqual(config_options, "Alias", &base, &comp, &result));
  ASSERT_EQ(base, "Alias");
  ASSERT_NE(base, comp);

  // Deprecated options do nothing on any of the commands
  ASSERT_OK(opt_deprecated.Parse(config_options, "Alias", "Deprecated", &base));
  ASSERT_OK(opt_deprecated.Serialize(config_options, "Alias", &base, &result));
  ASSERT_TRUE(
      opt_deprecated.AreEqual(config_options, "Alias", &base, &comp, &result));
  ASSERT_EQ(base, "Alias");
  ASSERT_NE(base, comp);
}

TEST_F(OptionTypeInfoTest, TestCustomEnum) {
  enum TestEnum { kA, kB, kC };
  std::unordered_map<std::string, TestEnum> enum_map = {
      {"A", TestEnum::kA},
      {"B", TestEnum::kB},
      {"C", TestEnum::kC},
  };
  OptionTypeInfo opt_info = OptionTypeInfo::Enum<TestEnum>(0, &enum_map);
  TestEnum e1, e2;
  ConfigOptions config_options;
  std::string result, mismatch;

  e2 = TestEnum::kA;

  ASSERT_OK(opt_info.Parse(config_options, "", "B", &e1));
  ASSERT_OK(opt_info.Serialize(config_options, "", &e1, &result));
  ASSERT_EQ(e1, TestEnum::kB);
  ASSERT_EQ(result, "B");

  ASSERT_FALSE(opt_info.AreEqual(config_options, "Enum", &e1, &e2, &mismatch));
  ASSERT_EQ(mismatch, "Enum");

  TestAndCompareOption(config_options, opt_info, "", "C", &e1, &e2);
  ASSERT_EQ(e2, TestEnum::kC);

  ASSERT_NOK(opt_info.Parse(config_options, "", "D", &e1));
  ASSERT_EQ(e1, TestEnum::kC);
}

TEST_F(OptionTypeInfoTest, TestBuiltinEnum) {
  ConfigOptions config_options;
  for (auto iter : OptionsHelper::compaction_style_string_map) {
    CompactionStyle e1, e2;
    TestAndCompareOption(config_options,
                         OptionTypeInfo(0, OptionType::kCompactionStyle),
                         "CompactionStyle", iter.first, &e1, &e2);
    ASSERT_EQ(e1, iter.second);
  }
  for (auto iter : OptionsHelper::compaction_pri_string_map) {
    CompactionPri e1, e2;
    TestAndCompareOption(config_options,
                         OptionTypeInfo(0, OptionType::kCompactionPri),
                         "CompactionPri", iter.first, &e1, &e2);
    ASSERT_EQ(e1, iter.second);
  }
  for (auto iter : OptionsHelper::compression_type_string_map) {
    CompressionType e1, e2;
    TestAndCompareOption(config_options,
                         OptionTypeInfo(0, OptionType::kCompressionType),
                         "CompressionType", iter.first, &e1, &e2);
    ASSERT_EQ(e1, iter.second);
  }
  for (auto iter : OptionsHelper::compaction_stop_style_string_map) {
    CompactionStopStyle e1, e2;
    TestAndCompareOption(config_options,
                         OptionTypeInfo(0, OptionType::kCompactionStopStyle),
                         "CompactionStopStyle", iter.first, &e1, &e2);
    ASSERT_EQ(e1, iter.second);
  }
  for (auto iter : OptionsHelper::checksum_type_string_map) {
    ChecksumType e1, e2;
    TestAndCompareOption(config_options,
                         OptionTypeInfo(0, OptionType::kChecksumType),
                         "CheckSumType", iter.first, &e1, &e2);
    ASSERT_EQ(e1, iter.second);
  }
  for (auto iter : OptionsHelper::encoding_type_string_map) {
    EncodingType e1, e2;
    TestAndCompareOption(config_options,
                         OptionTypeInfo(0, OptionType::kEncodingType),
                         "EncodingType", iter.first, &e1, &e2);
    ASSERT_EQ(e1, iter.second);
  }
}

TEST_F(OptionTypeInfoTest, TestStruct) {
  struct Basic {
    int i = 42;
    std::string s = "Hello";
  };

  struct Extended {
    int j = 11;
    Basic b;
  };

  std::unordered_map<std::string, OptionTypeInfo> basic_type_map = {
      {"i", {offsetof(struct Basic, i), OptionType::kInt}},
      {"s", {offsetof(struct Basic, s), OptionType::kString}},
  };
  OptionTypeInfo basic_info = OptionTypeInfo::Struct(
      "b", &basic_type_map, 0, OptionVerificationType::kNormal,
      OptionTypeFlags::kMutable);

  std::unordered_map<std::string, OptionTypeInfo> extended_type_map = {
      {"j", {offsetof(struct Extended, j), OptionType::kInt}},
      {"b", OptionTypeInfo::Struct(
                "b", &basic_type_map, offsetof(struct Extended, b),
                OptionVerificationType::kNormal, OptionTypeFlags::kNone)},
      {"m", OptionTypeInfo::Struct(
                "m", &basic_type_map, offsetof(struct Extended, b),
                OptionVerificationType::kNormal, OptionTypeFlags::kMutable)},
  };
  OptionTypeInfo extended_info = OptionTypeInfo::Struct(
      "e", &extended_type_map, 0, OptionVerificationType::kNormal,
      OptionTypeFlags::kMutable);
  Extended e1, e2;
  ConfigOptions config_options;
  std::string mismatch;
  TestAndCompareOption(config_options, basic_info, "b", "{i=33;s=33}", &e1.b,
                       &e2.b);
  ASSERT_EQ(e1.b.i, 33);
  ASSERT_EQ(e1.b.s, "33");

  TestAndCompareOption(config_options, basic_info, "b.i", "44", &e1.b, &e2.b);
  ASSERT_EQ(e1.b.i, 44);

  TestAndCompareOption(config_options, basic_info, "i", "55", &e1.b, &e2.b);
  ASSERT_EQ(e1.b.i, 55);

  e1.b.i = 0;

  ASSERT_FALSE(
      basic_info.AreEqual(config_options, "b", &e1.b, &e2.b, &mismatch));
  ASSERT_EQ(mismatch, "b.i");
  mismatch.clear();
  ASSERT_FALSE(
      basic_info.AreEqual(config_options, "b.i", &e1.b, &e2.b, &mismatch));
  ASSERT_EQ(mismatch, "b.i");
  mismatch.clear();
  ASSERT_FALSE(
      basic_info.AreEqual(config_options, "i", &e1.b, &e2.b, &mismatch));
  ASSERT_EQ(mismatch, "b.i");
  mismatch.clear();

  e1 = e2;
  ASSERT_NOK(basic_info.Parse(config_options, "b", "{i=33;s=33;j=44}", &e1.b));
  ASSERT_NOK(basic_info.Parse(config_options, "b.j", "44", &e1.b));
  ASSERT_NOK(basic_info.Parse(config_options, "j", "44", &e1.b));

  TestAndCompareOption(config_options, extended_info, "e",
                       "b={i=55;s=55}; j=22;", &e1, &e2);
  ASSERT_EQ(e1.b.i, 55);
  ASSERT_EQ(e1.j, 22);
  ASSERT_EQ(e1.b.s, "55");
  TestAndCompareOption(config_options, extended_info, "e.b", "{i=66;s=66;}",
                       &e1, &e2);
  ASSERT_EQ(e1.b.i, 66);
  ASSERT_EQ(e1.j, 22);
  ASSERT_EQ(e1.b.s, "66");
  TestAndCompareOption(config_options, extended_info, "e.b.i", "77", &e1, &e2);
  ASSERT_EQ(e1.b.i, 77);
  ASSERT_EQ(e1.j, 22);
  ASSERT_EQ(e1.b.s, "66");
}

TEST_F(OptionTypeInfoTest, TestVectorType) {
  OptionTypeInfo vec_info = OptionTypeInfo::Vector<std::string>(
      0, OptionVerificationType::kNormal, OptionTypeFlags::kNone,
      {0, OptionType::kString});
  std::vector<std::string> vec1, vec2;
  std::string mismatch;

  ConfigOptions config_options;
  TestAndCompareOption(config_options, vec_info, "v", "a:b:c:d", &vec1, &vec2);
  ASSERT_EQ(vec1.size(), 4);
  ASSERT_EQ(vec1[0], "a");
  ASSERT_EQ(vec1[1], "b");
  ASSERT_EQ(vec1[2], "c");
  ASSERT_EQ(vec1[3], "d");
  vec1[3] = "e";
  ASSERT_FALSE(vec_info.AreEqual(config_options, "v", &vec1, &vec2, &mismatch));
  ASSERT_EQ(mismatch, "v");

  // Test vectors with inner brackets
  TestAndCompareOption(config_options, vec_info, "v", "a:{b}:c:d", &vec1,
                       &vec2);
  ASSERT_EQ(vec1.size(), 4);
  ASSERT_EQ(vec1[0], "a");
  ASSERT_EQ(vec1[1], "b");
  ASSERT_EQ(vec1[2], "c");
  ASSERT_EQ(vec1[3], "d");

  OptionTypeInfo bar_info = OptionTypeInfo::Vector<std::string>(
      0, OptionVerificationType::kNormal, OptionTypeFlags::kNone,
      {0, OptionType::kString}, '|');
  TestAndCompareOption(config_options, vec_info, "v", "x|y|z", &vec1, &vec2);
  // Test vectors with inner vector
  TestAndCompareOption(config_options, bar_info, "v",
                       "a|{b1|b2}|{c1|c2|{d1|d2}}", &vec1, &vec2);
  ASSERT_EQ(vec1.size(), 3);
  ASSERT_EQ(vec1[0], "a");
  ASSERT_EQ(vec1[1], "b1|b2");
  ASSERT_EQ(vec1[2], "c1|c2|{d1|d2}");
}

<<<<<<< HEAD
TEST_F(OptionTypeInfoTest, TestStaticType) {
  struct SimpleOptions {
    size_t size = 0;
    bool verify = true;
  };

  static std::unordered_map<std::string, OptionTypeInfo> type_map = {
      {"size", {offsetof(struct SimpleOptions, size), OptionType::kSizeT}},
      {"verify",
       {offsetof(struct SimpleOptions, verify), OptionType::kBoolean}},
  };

  ConfigOptions config_options;
  SimpleOptions opts, copy;
  opts.size = 12345;
  opts.verify = false;
  std::string str, mismatch;

  ASSERT_OK(
      OptionTypeInfo::SerializeType(config_options, type_map, &opts, &str));
  ASSERT_FALSE(OptionTypeInfo::TypesAreEqual(config_options, type_map, &opts,
                                             &copy, &mismatch));
  ASSERT_OK(OptionTypeInfo::ParseType(config_options, str, type_map, &copy));
  ASSERT_TRUE(OptionTypeInfo::TypesAreEqual(config_options, type_map, &opts,
                                            &copy, &mismatch));
}

=======
class ConfigOptionsTest : public testing::Test {};

TEST_F(ConfigOptionsTest, EnvFromConfigOptions) {
  ConfigOptions config_options;
  DBOptions db_opts;
  Options opts;
  Env* mem_env = NewMemEnv(Env::Default());
  config_options.registry->AddLibrary("custom-env", RegisterCustomEnv,
                                      kCustomEnvName);

  config_options.env = mem_env;
  // First test that we can get the env as expected
  ASSERT_OK(GetDBOptionsFromString(config_options, DBOptions(), kCustomEnvProp,
                                   &db_opts));
  ASSERT_OK(
      GetOptionsFromString(config_options, Options(), kCustomEnvProp, &opts));
  ASSERT_NE(config_options.env, db_opts.env);
  ASSERT_EQ(opts.env, db_opts.env);
  Env* custom_env = db_opts.env;

  // Now try a "bad" env" and check that nothing changed
  config_options.ignore_unsupported_options = true;
  ASSERT_OK(
      GetDBOptionsFromString(config_options, db_opts, "env=unknown", &db_opts));
  ASSERT_OK(GetOptionsFromString(config_options, opts, "env=unknown", &opts));
  ASSERT_EQ(config_options.env, mem_env);
  ASSERT_EQ(db_opts.env, custom_env);
  ASSERT_EQ(opts.env, db_opts.env);

  // Now try a "bad" env" ignoring unknown objects
  config_options.ignore_unsupported_options = false;
  ASSERT_NOK(
      GetDBOptionsFromString(config_options, db_opts, "env=unknown", &db_opts));
  ASSERT_EQ(config_options.env, mem_env);
  ASSERT_EQ(db_opts.env, custom_env);
  ASSERT_EQ(opts.env, db_opts.env);

  delete mem_env;
}
>>>>>>> 9f2d255a
#endif  // !ROCKSDB_LITE
}  // namespace ROCKSDB_NAMESPACE

int main(int argc, char** argv) {
  ::testing::InitGoogleTest(&argc, argv);
#ifdef GFLAGS
  ParseCommandLineFlags(&argc, &argv, true);
#endif  // GFLAGS
  return RUN_ALL_TESTS();
}<|MERGE_RESOLUTION|>--- conflicted
+++ resolved
@@ -4033,7 +4033,6 @@
   ASSERT_EQ(vec1[2], "c1|c2|{d1|d2}");
 }
 
-<<<<<<< HEAD
 TEST_F(OptionTypeInfoTest, TestStaticType) {
   struct SimpleOptions {
     size_t size = 0;
@@ -4061,7 +4060,6 @@
                                             &copy, &mismatch));
 }
 
-=======
 class ConfigOptionsTest : public testing::Test {};
 
 TEST_F(ConfigOptionsTest, EnvFromConfigOptions) {
@@ -4101,7 +4099,6 @@
 
   delete mem_env;
 }
->>>>>>> 9f2d255a
 #endif  // !ROCKSDB_LITE
 }  // namespace ROCKSDB_NAMESPACE
 
