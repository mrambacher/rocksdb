//  Copyright (c) 2011-present, Facebook, Inc.  All rights reserved.
//  This source code is licensed under both the GPLv2 (found in the
//  COPYING file in the root directory) and Apache 2.0 License
//  (found in the LICENSE.Apache file in the root directory).

#ifndef ROCKSDB_LITE

#include "utilities/write_batch_with_index/write_batch_with_index_internal.h"

#include "db/column_family.h"
#include "db/db_impl/db_impl.h"
#include "db/merge_context.h"
#include "db/merge_helper.h"
#include "rocksdb/comparator.h"
#include "rocksdb/db.h"
#include "rocksdb/utilities/write_batch_with_index.h"
#include "util/cast_util.h"
#include "util/coding.h"
#include "util/string_util.h"

namespace ROCKSDB_NAMESPACE {
<<<<<<< HEAD
BaseDeltaIterator::BaseDeltaIterator(ColumnFamilyHandle* column_family,
                                     Iterator* base_iterator,
                                     WBWIIteratorImpl* delta_iterator,
=======
BaseDeltaIterator::BaseDeltaIterator(Iterator* base_iterator,
                                     WBWIIterator* delta_iterator,
>>>>>>> d2ca04e3
                                     const Comparator* comparator,
                                     const ReadOptions* read_options)
    : forward_(true),
      current_at_base_(true),
      equal_keys_(false),
      status_(Status::OK()),
      base_iterator_(base_iterator),
      delta_iterator_(delta_iterator),
      comparator_(comparator),
      iterate_upper_bound_(read_options ? read_options->iterate_upper_bound
<<<<<<< HEAD
                                        : nullptr) {
  wbwii_.reset(new WriteBatchWithIndexInternal(column_family));
=======
                                        : nullptr) {}

bool BaseDeltaIterator::Valid() const {
  return status_.ok() ? (current_at_base_ ? BaseValid() : DeltaValid()) : false;
>>>>>>> d2ca04e3
}

void BaseDeltaIterator::SeekToFirst() {
  forward_ = true;
  base_iterator_->SeekToFirst();
  delta_iterator_->SeekToFirst();
  UpdateCurrent();
}

void BaseDeltaIterator::SeekToLast() {
  forward_ = false;
  base_iterator_->SeekToLast();
  delta_iterator_->SeekToLast();
  UpdateCurrent();
}

void BaseDeltaIterator::Seek(const Slice& k) {
  forward_ = true;
  base_iterator_->Seek(k);
  delta_iterator_->Seek(k);
  UpdateCurrent();
}

void BaseDeltaIterator::SeekForPrev(const Slice& k) {
  forward_ = false;
  base_iterator_->SeekForPrev(k);
  delta_iterator_->SeekForPrev(k);
  UpdateCurrent();
}

void BaseDeltaIterator::Next() {
  if (!Valid()) {
    status_ = Status::NotSupported("Next() on invalid iterator");
    return;
  }

  if (!forward_) {
    // Need to change direction
    // if our direction was backward and we're not equal, we have two states:
    // * both iterators are valid: we're already in a good state (current
    // shows to smaller)
    // * only one iterator is valid: we need to advance that iterator
    forward_ = true;
    equal_keys_ = false;
    if (!BaseValid()) {
      assert(DeltaValid());
      base_iterator_->SeekToFirst();
    } else if (!DeltaValid()) {
      delta_iterator_->SeekToFirst();
    } else if (current_at_base_) {
      // Change delta from larger than base to smaller
      AdvanceDelta();
    } else {
      // Change base from larger than delta to smaller
      AdvanceBase();
    }
    if (DeltaValid() && BaseValid()) {
      if (comparator_->Equal(delta_iterator_->Entry().key,
                             base_iterator_->key())) {
        equal_keys_ = true;
      }
    }
  }
  Advance();
}

void BaseDeltaIterator::Prev() {
  if (!Valid()) {
    status_ = Status::NotSupported("Prev() on invalid iterator");
    return;
  }

  if (forward_) {
    // Need to change direction
    // if our direction was backward and we're not equal, we have two states:
    // * both iterators are valid: we're already in a good state (current
    // shows to smaller)
    // * only one iterator is valid: we need to advance that iterator
    forward_ = false;
    equal_keys_ = false;
    if (!BaseValid()) {
      assert(DeltaValid());
      base_iterator_->SeekToLast();
    } else if (!DeltaValid()) {
      delta_iterator_->SeekToLast();
    } else if (current_at_base_) {
      // Change delta from less advanced than base to more advanced
      AdvanceDelta();
    } else {
      // Change base from less advanced than delta to more advanced
      AdvanceBase();
    }
    if (DeltaValid() && BaseValid()) {
      if (comparator_->Equal(delta_iterator_->Entry().key,
                             base_iterator_->key())) {
        equal_keys_ = true;
      }
    }
  }

  Advance();
}

Slice BaseDeltaIterator::key() const {
  return current_at_base_ ? base_iterator_->key()
                          : delta_iterator_->Entry().key;
}

Slice BaseDeltaIterator::value() const {
<<<<<<< HEAD
  if (current_at_base_) {
    return base_iterator_->value();
  } else {
    WriteEntry delta_entry = delta_iterator_->Entry();
    if (wbwii_->GetNumOperands() == 0) {
      return delta_entry.value;
    } else if (delta_entry.type == kDeleteRecord ||
               delta_entry.type == kSingleDeleteRecord) {
      status_ =
          wbwii_->MergeKey(delta_entry.key, nullptr, merge_result_.GetSelf());
    } else if (delta_entry.type == kPutRecord) {
      status_ = wbwii_->MergeKey(delta_entry.key, &delta_entry.value,
                                 merge_result_.GetSelf());
    } else if (delta_entry.type == kMergeRecord) {
      if (equal_keys_) {
        Slice base_value = base_iterator_->value();
        status_ = wbwii_->MergeKey(delta_entry.key, &base_value,
                                   merge_result_.GetSelf());
      } else {
        status_ =
            wbwii_->MergeKey(delta_entry.key, nullptr, merge_result_.GetSelf());
      }
    }
    merge_result_.PinSelf();
    return merge_result_;
  }
=======
  return current_at_base_ ? base_iterator_->value()
                          : delta_iterator_->Entry().value;
>>>>>>> d2ca04e3
}

Status BaseDeltaIterator::status() const {
  if (!status_.ok()) {
    return status_;
  }
  if (!base_iterator_->status().ok()) {
    return base_iterator_->status();
  }
  return delta_iterator_->status();
}

<<<<<<< HEAD
=======
void BaseDeltaIterator::Invalidate(Status s) { status_ = s; }

>>>>>>> d2ca04e3
void BaseDeltaIterator::AssertInvariants() {
#ifndef NDEBUG
  bool not_ok = false;
  if (!base_iterator_->status().ok()) {
    assert(!base_iterator_->Valid());
    not_ok = true;
  }
  if (!delta_iterator_->status().ok()) {
    assert(!delta_iterator_->Valid());
    not_ok = true;
  }
  if (not_ok) {
    assert(!Valid());
    assert(!status().ok());
    return;
  }
<<<<<<< HEAD
=======

  if (!Valid()) {
    return;
  }
  if (!BaseValid()) {
    assert(!current_at_base_ && delta_iterator_->Valid());
    return;
  }
  if (!DeltaValid()) {
    assert(current_at_base_ && base_iterator_->Valid());
    return;
  }
  // we don't support those yet
  assert(delta_iterator_->Entry().type != kMergeRecord &&
         delta_iterator_->Entry().type != kLogDataRecord);
  int compare =
      comparator_->Compare(delta_iterator_->Entry().key, base_iterator_->key());
  if (forward_) {
    // current_at_base -> compare < 0
    assert(!current_at_base_ || compare < 0);
    // !current_at_base -> compare <= 0
    assert(current_at_base_ && compare >= 0);
  } else {
    // current_at_base -> compare > 0
    assert(!current_at_base_ || compare > 0);
    // !current_at_base -> compare <= 0
    assert(current_at_base_ && compare <= 0);
  }
  // equal_keys_ <=> compare == 0
  assert((equal_keys_ || compare != 0) && (!equal_keys_ || compare == 0));
#endif
}

void BaseDeltaIterator::Advance() {
  if (equal_keys_) {
    assert(BaseValid() && DeltaValid());
    AdvanceBase();
    AdvanceDelta();
  } else {
    if (current_at_base_) {
      assert(BaseValid());
      AdvanceBase();
    } else {
      assert(DeltaValid());
      AdvanceDelta();
    }
  }
  UpdateCurrent();
}

void BaseDeltaIterator::AdvanceDelta() {
  if (forward_) {
    delta_iterator_->Next();
  } else {
    delta_iterator_->Prev();
  }
}

void BaseDeltaIterator::AdvanceBase() {
  if (forward_) {
    base_iterator_->Next();
  } else {
    base_iterator_->Prev();
  }
}

bool BaseDeltaIterator::BaseValid() const { return base_iterator_->Valid(); }

bool BaseDeltaIterator::DeltaValid() const { return delta_iterator_->Valid(); }

void BaseDeltaIterator::UpdateCurrent() {
// Suppress false positive clang analyzer warnings.
#ifndef __clang_analyzer__
  status_ = Status::OK();
  while (true) {
    WriteEntry delta_entry;
    if (DeltaValid()) {
      assert(delta_iterator_->status().ok());
      delta_entry = delta_iterator_->Entry();
    } else if (!delta_iterator_->status().ok()) {
      // Expose the error status and stop.
      current_at_base_ = false;
      return;
    }
    equal_keys_ = false;
    if (!BaseValid()) {
      if (!base_iterator_->status().ok()) {
        // Expose the error status and stop.
        current_at_base_ = true;
        return;
      }

      // Base has finished.
      if (!DeltaValid()) {
        // Finished
        return;
      }
      if (iterate_upper_bound_) {
        if (comparator_->Compare(delta_entry.key, *iterate_upper_bound_) >= 0) {
          // out of upper bound -> finished.
          return;
        }
      }
      if (delta_entry.type == kDeleteRecord ||
          delta_entry.type == kSingleDeleteRecord) {
        AdvanceDelta();
      } else {
        current_at_base_ = false;
        return;
      }
    } else if (!DeltaValid()) {
      // Delta has finished.
      current_at_base_ = true;
      return;
    } else {
      int compare =
          (forward_ ? 1 : -1) *
          comparator_->Compare(delta_entry.key, base_iterator_->key());
      if (compare <= 0) {  // delta bigger or equal
        if (compare == 0) {
          equal_keys_ = true;
        }
        if (delta_entry.type != kDeleteRecord &&
            delta_entry.type != kSingleDeleteRecord) {
          current_at_base_ = false;
          return;
        }
        // Delta is less advanced and is delete.
        AdvanceDelta();
        if (equal_keys_) {
          AdvanceBase();
        }
      } else {
        current_at_base_ = true;
        return;
      }
    }
  }

  AssertInvariants();
#endif  // __clang_analyzer__
}
>>>>>>> d2ca04e3

  if (!Valid()) {
    return;
  }
  if (!BaseValid()) {
    assert(!current_at_base_ && delta_iterator_->Valid());
    return;
  }
  if (!DeltaValid()) {
    assert(current_at_base_ && base_iterator_->Valid());
    return;
  }
  // we don't support those yet
  assert(delta_iterator_->Entry().type != kMergeRecord &&
         delta_iterator_->Entry().type != kLogDataRecord);
  int compare =
      comparator_->Compare(delta_iterator_->Entry().key, base_iterator_->key());
  if (forward_) {
    // current_at_base -> compare < 0
    assert(!current_at_base_ || compare < 0);
    // !current_at_base -> compare <= 0
    assert(current_at_base_ && compare >= 0);
  } else {
    // current_at_base -> compare > 0
    assert(!current_at_base_ || compare > 0);
    // !current_at_base -> compare <= 0
    assert(current_at_base_ && compare <= 0);
  }
  // equal_keys_ <=> compare == 0
  assert((equal_keys_ || compare != 0) && (!equal_keys_ || compare == 0));
#endif
}

void BaseDeltaIterator::Advance() {
  if (equal_keys_) {
    assert(BaseValid() && DeltaValid());
    AdvanceBase();
    AdvanceDelta();
  } else {
    if (current_at_base_) {
      assert(BaseValid());
      AdvanceBase();
    } else {
      assert(DeltaValid());
      AdvanceDelta();
    }
  }
  UpdateCurrent();
}

void BaseDeltaIterator::AdvanceDelta() {
  if (forward_) {
    delta_iterator_->NextKey();
  } else {
    delta_iterator_->PrevKey();
  }
}
void BaseDeltaIterator::AdvanceBase() {
  if (forward_) {
    base_iterator_->Next();
  } else {
    base_iterator_->Prev();
  }
}

bool BaseDeltaIterator::BaseValid() const { return base_iterator_->Valid(); }
bool BaseDeltaIterator::DeltaValid() const { return delta_iterator_->Valid(); }
void BaseDeltaIterator::UpdateCurrent() {
// Suppress false positive clang analyzer warnings.
#ifndef __clang_analyzer__
  status_ = Status::OK();
  while (true) {
    auto delta_result = WBWIIteratorImpl::kNotFound;
    WriteEntry delta_entry;
    if (DeltaValid()) {
      assert(delta_iterator_->status().ok());
      delta_result =
          delta_iterator_->FindLatestUpdate(wbwii_->GetMergeContext());
      delta_entry = delta_iterator_->Entry();
    } else if (!delta_iterator_->status().ok()) {
      // Expose the error status and stop.
      current_at_base_ = false;
      return;
    }
    equal_keys_ = false;
    if (!BaseValid()) {
      if (!base_iterator_->status().ok()) {
        // Expose the error status and stop.
        current_at_base_ = true;
        return;
      }

      // Base has finished.
      if (!DeltaValid()) {
        // Finished
        return;
      }
      if (iterate_upper_bound_) {
        if (comparator_->Compare(delta_entry.key, *iterate_upper_bound_) >= 0) {
          // out of upper bound -> finished.
          return;
        }
      }
      if (delta_result == WBWIIteratorImpl::kDeleted &&
          wbwii_->GetNumOperands() == 0) {
        AdvanceDelta();
      } else {
        current_at_base_ = false;
        return;
      }
    } else if (!DeltaValid()) {
      // Delta has finished.
      current_at_base_ = true;
      return;
    } else {
      int compare =
          (forward_ ? 1 : -1) *
          comparator_->Compare(delta_entry.key, base_iterator_->key());
      if (compare <= 0) {  // delta bigger or equal
        if (compare == 0) {
          equal_keys_ = true;
        }
        if (delta_result != WBWIIteratorImpl::kDeleted ||
            wbwii_->GetNumOperands() > 0) {
          current_at_base_ = false;
          return;
        }
        // Delta is less advanced and is delete.
        AdvanceDelta();
        if (equal_keys_) {
          AdvanceBase();
        }
      } else {
        current_at_base_ = true;
        return;
      }
    }
  }

  AssertInvariants();
#endif  // __clang_analyzer__
}

void WBWIIteratorImpl::AdvanceKey(bool forward) {
  if (Valid()) {
    Slice key = Entry().key;
    do {
      if (forward) {
        Next();
      } else {
        Prev();
      }
    } while (MatchesKey(column_family_id_, key));
  }
}

void WBWIIteratorImpl::NextKey() { AdvanceKey(true); }

void WBWIIteratorImpl::PrevKey() {
  AdvanceKey(false);  // Move to the tail of the previous key
  if (Valid()) {
    AdvanceKey(false);  // Move back another key.  Now we are at the start of
                        // the previous key
    if (Valid()) {      // Still a valid
      Next();           // Move forward one onto this key
    } else {
      SeekToFirst();  // Not valid, move to the start
    }
  }
}

WBWIIteratorImpl::Result WBWIIteratorImpl::FindLatestUpdate(
    MergeContext* merge_context) {
  if (Valid()) {
    Slice key = Entry().key;
    return FindLatestUpdate(key, merge_context);
  } else {
    merge_context->Clear();  // Clear any entries in the MergeContext
    return WBWIIteratorImpl::kNotFound;
  }
}

WBWIIteratorImpl::Result WBWIIteratorImpl::FindLatestUpdate(
    const Slice& key, MergeContext* merge_context) {
  Result result = WBWIIteratorImpl::kNotFound;
  merge_context->Clear();  // Clear any entries in the MergeContext
  // TODO(agiardullo): consider adding support for reverse iteration
  if (!Valid()) {
    return result;
  } else if (comparator_->CompareKey(column_family_id_, Entry().key, key) !=
             0) {
    return result;
  } else {
    // We want to iterate in the reverse order that the writes were added to the
    // batch.  Since we don't have a reverse iterator, we must seek past the
    // end. We do this by seeking to the next key, and then back one step
    NextKey();
    if (Valid()) {
      Prev();
    } else {
      SeekToLast();
    }

    // We are at the end of the iterator for this key.  Search backwards for the
    // last Put or Delete, accumulating merges along the way.
    while (Valid()) {
      const WriteEntry entry = Entry();
      if (comparator_->CompareKey(column_family_id_, entry.key, key) != 0) {
        break;  // Unexpected error or we've reached a different next key
      }

      switch (entry.type) {
        case kPutRecord:
          return WBWIIteratorImpl::kFound;
        case kDeleteRecord:
          return WBWIIteratorImpl::kDeleted;
        case kSingleDeleteRecord:
          return WBWIIteratorImpl::kDeleted;
        case kMergeRecord:
          result = WBWIIteratorImpl::kMergeInProgress;
          merge_context->PushOperand(entry.value);
          break;
        case kLogDataRecord:
          break;  // ignore
        case kXIDRecord:
          break;  // ignore
        default:
          return WBWIIteratorImpl::kError;
      }  // end switch statement
      Prev();
    }  // End while Valid()
    // At this point, we have been through the whole list and found no Puts or
    // Deletes. The iterator points to the previous key.  Move the iterator back
    // onto this one.
    if (Valid()) {
      Next();
    } else {
      SeekToFirst();
    }
  }
  return result;
}

Status ReadableWriteBatch::GetEntryFromDataOffset(size_t data_offset,
                                                  WriteType* type, Slice* Key,
                                                  Slice* value, Slice* blob,
                                                  Slice* xid) const {
  if (type == nullptr || Key == nullptr || value == nullptr ||
      blob == nullptr || xid == nullptr) {
    return Status::InvalidArgument("Output parameters cannot be null");
  }

  if (data_offset == GetDataSize()) {
    // reached end of batch.
    return Status::NotFound();
  }

  if (data_offset > GetDataSize()) {
    return Status::InvalidArgument("data offset exceed write batch size");
  }
  Slice input = Slice(rep_.data() + data_offset, rep_.size() - data_offset);
  char tag;
  uint32_t column_family;
  Status s = ReadRecordFromWriteBatch(&input, &tag, &column_family, Key, value,
                                      blob, xid);
  if (!s.ok()) {
    return s;
  }

  switch (tag) {
    case kTypeColumnFamilyValue:
    case kTypeValue:
      *type = kPutRecord;
      break;
    case kTypeColumnFamilyDeletion:
    case kTypeDeletion:
      *type = kDeleteRecord;
      break;
    case kTypeColumnFamilySingleDeletion:
    case kTypeSingleDeletion:
      *type = kSingleDeleteRecord;
      break;
    case kTypeColumnFamilyRangeDeletion:
    case kTypeRangeDeletion:
      *type = kDeleteRangeRecord;
      break;
    case kTypeColumnFamilyMerge:
    case kTypeMerge:
      *type = kMergeRecord;
      break;
    case kTypeLogData:
      *type = kLogDataRecord;
      break;
    case kTypeNoop:
    case kTypeBeginPrepareXID:
    case kTypeBeginPersistedPrepareXID:
    case kTypeBeginUnprepareXID:
    case kTypeEndPrepareXID:
    case kTypeCommitXID:
    case kTypeRollbackXID:
      *type = kXIDRecord;
      break;
    default:
      return Status::Corruption("unknown WriteBatch tag ",
                                ToString(static_cast<unsigned int>(tag)));
  }
  return Status::OK();
}

// If both of `entry1` and `entry2` point to real entry in write batch, we
// compare the entries as following:
// 1. first compare the column family, the one with larger CF will be larger;
// 2. Inside the same CF, we first decode the entry to find the key of the entry
//    and the entry with larger key will be larger;
// 3. If two entries are of the same CF and offset, the one with larger offset
//    will be larger.
// Some times either `entry1` or `entry2` is dummy entry, which is actually
// a search key. In this case, in step 2, we don't go ahead and decode the
// entry but use the value in WriteBatchIndexEntry::search_key.
// One special case is WriteBatchIndexEntry::key_size is kFlagMinInCf.
// This indicate that we are going to seek to the first of the column family.
// Once we see this, this entry will be smaller than all the real entries of
// the column family.
int WriteBatchEntryComparator::operator()(
    const WriteBatchIndexEntry* entry1,
    const WriteBatchIndexEntry* entry2) const {
  if (entry1->column_family > entry2->column_family) {
    return 1;
  } else if (entry1->column_family < entry2->column_family) {
    return -1;
  }

  // Deal with special case of seeking to the beginning of a column family
  if (entry1->is_min_in_cf()) {
    return -1;
  } else if (entry2->is_min_in_cf()) {
    return 1;
  }

  Slice key1, key2;
  if (entry1->search_key == nullptr) {
    key1 = Slice(write_batch_->Data().data() + entry1->key_offset,
                 entry1->key_size);
  } else {
    key1 = *(entry1->search_key);
  }
  if (entry2->search_key == nullptr) {
    key2 = Slice(write_batch_->Data().data() + entry2->key_offset,
                 entry2->key_size);
  } else {
    key2 = *(entry2->search_key);
  }

  int cmp = CompareKey(entry1->column_family, key1, key2);
  if (cmp != 0) {
    return cmp;
  } else if (entry1->offset > entry2->offset) {
    return 1;
  } else if (entry1->offset < entry2->offset) {
    return -1;
  }
  return 0;
}

int WriteBatchEntryComparator::CompareKey(uint32_t column_family,
                                          const Slice& key1,
                                          const Slice& key2) const {
  if (column_family < cf_comparators_.size() &&
      cf_comparators_[column_family] != nullptr) {
    return cf_comparators_[column_family]->Compare(key1, key2);
  } else {
    return default_comparator_->Compare(key1, key2);
  }
}

WriteEntry WBWIIteratorImpl::Entry() const {
  WriteEntry ret;
  Slice blob, xid;
  const WriteBatchIndexEntry* iter_entry = skip_list_iter_.key();
  // this is guaranteed with Valid()
  assert(iter_entry != nullptr &&
         iter_entry->column_family == column_family_id_);
  auto s = write_batch_->GetEntryFromDataOffset(
      iter_entry->offset, &ret.type, &ret.key, &ret.value, &blob, &xid);
  assert(s.ok());
  assert(ret.type == kPutRecord || ret.type == kDeleteRecord ||
         ret.type == kSingleDeleteRecord || ret.type == kDeleteRangeRecord ||
         ret.type == kMergeRecord);
  return ret;
}

bool WBWIIteratorImpl::MatchesKey(uint32_t cf_id, const Slice& key) {
  if (Valid()) {
    return comparator_->CompareKey(cf_id, key, Entry().key) == 0;
  } else {
    return false;
  }
}

WriteBatchWithIndexInternal::WriteBatchWithIndexInternal(
    ColumnFamilyHandle* column_family)
    : db_(nullptr), db_options_(nullptr), column_family_(column_family) {}

WriteBatchWithIndexInternal::WriteBatchWithIndexInternal(
    DB* db, ColumnFamilyHandle* column_family)
    : db_(db), db_options_(nullptr), column_family_(column_family) {
  if (db_ != nullptr && column_family_ == nullptr) {
    column_family_ = db_->DefaultColumnFamily();
  }
}

WriteBatchWithIndexInternal::WriteBatchWithIndexInternal(
    const DBOptions* db_options, ColumnFamilyHandle* column_family)
    : db_(nullptr), db_options_(db_options), column_family_(column_family) {}

Status WriteBatchWithIndexInternal::MergeKey(const Slice& key,
                                             const Slice* value,
                                             const MergeContext& context,
                                             std::string* result,
                                             Slice* result_operand) const {
  if (column_family_ != nullptr) {
    auto cfh = static_cast_with_check<ColumnFamilyHandleImpl>(column_family_);
    const auto merge_operator = cfh->cfd()->ioptions()->merge_operator.get();
    if (merge_operator == nullptr) {
      return Status::InvalidArgument(
          "Merge_operator must be set for column_family");
    } else if (db_ != nullptr) {
      const ImmutableDBOptions& immutable_db_options =
          static_cast_with_check<DBImpl>(db_->GetRootDB())
              ->immutable_db_options();
      Statistics* statistics = immutable_db_options.statistics.get();
      Logger* logger = immutable_db_options.info_log.get();
      SystemClock* clock = immutable_db_options.clock;
      return MergeHelper::TimedFullMerge(merge_operator, key, value,
                                         context.GetOperands(), result, logger,
                                         statistics, clock, result_operand);
    } else if (db_options_ != nullptr) {
      Statistics* statistics = db_options_->statistics.get();
      Env* env = db_options_->env;
      Logger* logger = db_options_->info_log.get();
      SystemClock* clock = env->GetSystemClock().get();
      return MergeHelper::TimedFullMerge(merge_operator, key, value,
                                         context.GetOperands(), result, logger,
                                         statistics, clock, result_operand);
    } else {
      const auto cf_opts = cfh->cfd()->ioptions();
      return MergeHelper::TimedFullMerge(merge_operator, key, value,
                                         context.GetOperands(), result,
                                         cf_opts->info_log, cf_opts->statistics,
                                         cf_opts->clock, result_operand);
    }
  } else {
    return Status::InvalidArgument("Must provide a column_family");
  }
}

WBWIIteratorImpl::Result WriteBatchWithIndexInternal::GetFromBatch(
    WriteBatchWithIndex* batch, const Slice& key, MergeContext* context,
    std::string* value, Status* s) {
  *s = Status::OK();

  std::unique_ptr<WBWIIteratorImpl> iter(
      static_cast_with_check<WBWIIteratorImpl>(
          batch->NewIterator(column_family_)));

  // Search the iterator for this key, and updates/merges to it.
  iter->Seek(key);
  auto result = iter->FindLatestUpdate(key, context);
  if (result == WBWIIteratorImpl::kError) {
    (*s) = Status::Corruption("Unexpected entry in WriteBatchWithIndex:",
                              ToString(iter->Entry().type));
    return result;
  } else if (result == WBWIIteratorImpl::kNotFound) {
    return result;
  } else if (result == WBWIIteratorImpl::Result::kFound) {  // PUT
    Slice entry_value = iter->Entry().value;
    if (context->GetNumOperands() > 0) {
      *s = MergeKey(key, &entry_value, *context, value);
      if (!s->ok()) {
        result = WBWIIteratorImpl::Result::kError;
      }
    } else {
      value->assign(entry_value.data(), entry_value.size());
    }
  } else if (result == WBWIIteratorImpl::kDeleted) {
    if (context->GetNumOperands() > 0) {
      *s = MergeKey(key, nullptr, *context, value);
      if (s->ok()) {
        result = WBWIIteratorImpl::Result::kFound;
      } else {
        result = WBWIIteratorImpl::Result::kError;
      }
    }
  }
  return result;
}

}  // namespace ROCKSDB_NAMESPACE

#endif  // !ROCKSDB_LITE<|MERGE_RESOLUTION|>--- conflicted
+++ resolved
@@ -19,14 +19,9 @@
 #include "util/string_util.h"
 
 namespace ROCKSDB_NAMESPACE {
-<<<<<<< HEAD
 BaseDeltaIterator::BaseDeltaIterator(ColumnFamilyHandle* column_family,
                                      Iterator* base_iterator,
                                      WBWIIteratorImpl* delta_iterator,
-=======
-BaseDeltaIterator::BaseDeltaIterator(Iterator* base_iterator,
-                                     WBWIIterator* delta_iterator,
->>>>>>> d2ca04e3
                                      const Comparator* comparator,
                                      const ReadOptions* read_options)
     : forward_(true),
@@ -37,15 +32,12 @@
       delta_iterator_(delta_iterator),
       comparator_(comparator),
       iterate_upper_bound_(read_options ? read_options->iterate_upper_bound
-<<<<<<< HEAD
                                         : nullptr) {
   wbwii_.reset(new WriteBatchWithIndexInternal(column_family));
-=======
-                                        : nullptr) {}
-
+}
+  
 bool BaseDeltaIterator::Valid() const {
   return status_.ok() ? (current_at_base_ ? BaseValid() : DeltaValid()) : false;
->>>>>>> d2ca04e3
 }
 
 void BaseDeltaIterator::SeekToFirst() {
@@ -155,7 +147,6 @@
 }
 
 Slice BaseDeltaIterator::value() const {
-<<<<<<< HEAD
   if (current_at_base_) {
     return base_iterator_->value();
   } else {
@@ -182,10 +173,6 @@
     merge_result_.PinSelf();
     return merge_result_;
   }
-=======
-  return current_at_base_ ? base_iterator_->value()
-                          : delta_iterator_->Entry().value;
->>>>>>> d2ca04e3
 }
 
 Status BaseDeltaIterator::status() const {
@@ -198,11 +185,8 @@
   return delta_iterator_->status();
 }
 
-<<<<<<< HEAD
-=======
 void BaseDeltaIterator::Invalidate(Status s) { status_ = s; }
 
->>>>>>> d2ca04e3
 void BaseDeltaIterator::AssertInvariants() {
 #ifndef NDEBUG
   bool not_ok = false;
@@ -219,151 +203,6 @@
     assert(!status().ok());
     return;
   }
-<<<<<<< HEAD
-=======
-
-  if (!Valid()) {
-    return;
-  }
-  if (!BaseValid()) {
-    assert(!current_at_base_ && delta_iterator_->Valid());
-    return;
-  }
-  if (!DeltaValid()) {
-    assert(current_at_base_ && base_iterator_->Valid());
-    return;
-  }
-  // we don't support those yet
-  assert(delta_iterator_->Entry().type != kMergeRecord &&
-         delta_iterator_->Entry().type != kLogDataRecord);
-  int compare =
-      comparator_->Compare(delta_iterator_->Entry().key, base_iterator_->key());
-  if (forward_) {
-    // current_at_base -> compare < 0
-    assert(!current_at_base_ || compare < 0);
-    // !current_at_base -> compare <= 0
-    assert(current_at_base_ && compare >= 0);
-  } else {
-    // current_at_base -> compare > 0
-    assert(!current_at_base_ || compare > 0);
-    // !current_at_base -> compare <= 0
-    assert(current_at_base_ && compare <= 0);
-  }
-  // equal_keys_ <=> compare == 0
-  assert((equal_keys_ || compare != 0) && (!equal_keys_ || compare == 0));
-#endif
-}
-
-void BaseDeltaIterator::Advance() {
-  if (equal_keys_) {
-    assert(BaseValid() && DeltaValid());
-    AdvanceBase();
-    AdvanceDelta();
-  } else {
-    if (current_at_base_) {
-      assert(BaseValid());
-      AdvanceBase();
-    } else {
-      assert(DeltaValid());
-      AdvanceDelta();
-    }
-  }
-  UpdateCurrent();
-}
-
-void BaseDeltaIterator::AdvanceDelta() {
-  if (forward_) {
-    delta_iterator_->Next();
-  } else {
-    delta_iterator_->Prev();
-  }
-}
-
-void BaseDeltaIterator::AdvanceBase() {
-  if (forward_) {
-    base_iterator_->Next();
-  } else {
-    base_iterator_->Prev();
-  }
-}
-
-bool BaseDeltaIterator::BaseValid() const { return base_iterator_->Valid(); }
-
-bool BaseDeltaIterator::DeltaValid() const { return delta_iterator_->Valid(); }
-
-void BaseDeltaIterator::UpdateCurrent() {
-// Suppress false positive clang analyzer warnings.
-#ifndef __clang_analyzer__
-  status_ = Status::OK();
-  while (true) {
-    WriteEntry delta_entry;
-    if (DeltaValid()) {
-      assert(delta_iterator_->status().ok());
-      delta_entry = delta_iterator_->Entry();
-    } else if (!delta_iterator_->status().ok()) {
-      // Expose the error status and stop.
-      current_at_base_ = false;
-      return;
-    }
-    equal_keys_ = false;
-    if (!BaseValid()) {
-      if (!base_iterator_->status().ok()) {
-        // Expose the error status and stop.
-        current_at_base_ = true;
-        return;
-      }
-
-      // Base has finished.
-      if (!DeltaValid()) {
-        // Finished
-        return;
-      }
-      if (iterate_upper_bound_) {
-        if (comparator_->Compare(delta_entry.key, *iterate_upper_bound_) >= 0) {
-          // out of upper bound -> finished.
-          return;
-        }
-      }
-      if (delta_entry.type == kDeleteRecord ||
-          delta_entry.type == kSingleDeleteRecord) {
-        AdvanceDelta();
-      } else {
-        current_at_base_ = false;
-        return;
-      }
-    } else if (!DeltaValid()) {
-      // Delta has finished.
-      current_at_base_ = true;
-      return;
-    } else {
-      int compare =
-          (forward_ ? 1 : -1) *
-          comparator_->Compare(delta_entry.key, base_iterator_->key());
-      if (compare <= 0) {  // delta bigger or equal
-        if (compare == 0) {
-          equal_keys_ = true;
-        }
-        if (delta_entry.type != kDeleteRecord &&
-            delta_entry.type != kSingleDeleteRecord) {
-          current_at_base_ = false;
-          return;
-        }
-        // Delta is less advanced and is delete.
-        AdvanceDelta();
-        if (equal_keys_) {
-          AdvanceBase();
-        }
-      } else {
-        current_at_base_ = true;
-        return;
-      }
-    }
-  }
-
-  AssertInvariants();
-#endif  // __clang_analyzer__
-}
->>>>>>> d2ca04e3
 
   if (!Valid()) {
     return;
