--- conflicted
+++ resolved
@@ -48,14 +48,9 @@
   constexpr bool use_fsync = false;
   constexpr bool do_flush = false;
 
-  BlobLogWriter blob_log_writer(std::move(file_writer),
-<<<<<<< HEAD
-                                immutable_cf_options.env->GetSystemClock(),
-                                statistics, blob_file_number, use_fsync);
-=======
-                                immutable_cf_options.env, statistics,
-                                blob_file_number, use_fsync, do_flush);
->>>>>>> 431e8afb
+  BlobLogWriter blob_log_writer(
+      std::move(file_writer), immutable_cf_options.env->GetSystemClock(),
+      statistics, blob_file_number, use_fsync, do_flush);
 
   constexpr bool has_ttl = false;
   constexpr ExpirationRange expiration_range;
