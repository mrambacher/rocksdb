// Copyright (c) 2011-present, Facebook, Inc.  All rights reserved.
//  This source code is licensed under both the GPLv2 (found in the
//  COPYING file in the root directory) and Apache 2.0 License
//  (found in the LICENSE.Apache file in the root directory).
//
// Copyright (c) 2011 The LevelDB Authors. All rights reserved.
// Use of this source code is governed by a BSD-style license that can be
// found in the LICENSE file. See the AUTHORS file for names of contributors.

#include "db/db_test_util.h"

#include "db/forward_iterator.h"
#include "rocksdb/convenience.h"
#include "rocksdb/env_encryption.h"
#include "rocksdb/utilities/object_registry.h"
#include "util/random.h"

namespace ROCKSDB_NAMESPACE {

namespace {
int64_t MaybeCurrentTime(Env* env) {
  int64_t time = 1337346000;  // arbitrary fallback default
  env->GetCurrentTime(&time).PermitUncheckedError();
  return time;
}
}  // namespace

// Special Env used to delay background operations

SpecialEnv::SpecialEnv(Env* base, bool time_elapse_only_sleep)
    : EnvWrapper(base),
      maybe_starting_time_(MaybeCurrentTime(base)),
      rnd_(301),
      sleep_counter_(this),
      time_elapse_only_sleep_(time_elapse_only_sleep),
      no_slowdown_(time_elapse_only_sleep) {
  delay_sstable_sync_.store(false, std::memory_order_release);
  drop_writes_.store(false, std::memory_order_release);
  no_space_.store(false, std::memory_order_release);
  non_writable_.store(false, std::memory_order_release);
  count_random_reads_ = false;
  count_sequential_reads_ = false;
  manifest_sync_error_.store(false, std::memory_order_release);
  manifest_write_error_.store(false, std::memory_order_release);
  log_write_error_.store(false, std::memory_order_release);
  random_file_open_counter_.store(0, std::memory_order_relaxed);
  delete_count_.store(0, std::memory_order_relaxed);
  num_open_wal_file_.store(0);
  log_write_slowdown_ = 0;
  bytes_written_ = 0;
  sync_counter_ = 0;
  non_writeable_rate_ = 0;
  new_writable_count_ = 0;
  non_writable_count_ = 0;
  table_write_callback_ = nullptr;
}
<<<<<<< HEAD
DBTestBase::DBTestBase(const std::string path)
=======
#ifndef ROCKSDB_LITE
ROT13BlockCipher rot13Cipher_(16);
#endif  // ROCKSDB_LITE

DBTestBase::DBTestBase(const std::string path, bool env_do_fsync)
>>>>>>> ecc8ffe1
    : mem_env_(nullptr), encrypted_env_(nullptr), option_config_(kDefault) {
  Env* base_env = Env::Default();
#ifndef ROCKSDB_LITE
  const char* test_env_uri = getenv("TEST_ENV_URI");
  if (test_env_uri) {
    Env* test_env = nullptr;
    Status s = Env::LoadEnv(test_env_uri, &test_env, &env_guard_);
    base_env = test_env;
    EXPECT_OK(s);
    EXPECT_NE(Env::Default(), base_env);
  }
#endif  // !ROCKSDB_LITE
  EXPECT_NE(nullptr, base_env);
  if (getenv("MEM_ENV")) {
    mem_env_ = new MockEnv(base_env);
  }
#ifndef ROCKSDB_LITE
  if (getenv("ENCRYPTED_ENV")) {
    std::shared_ptr<EncryptionProvider> provider;
    Status s = EncryptionProvider::CreateFromString(
        ConfigOptions(), std::string("test://") + getenv("ENCRYPTED_ENV"),
        &provider);
    encrypted_env_ = NewEncryptedEnv(mem_env_ ? mem_env_ : base_env, provider);
  }
#endif  // !ROCKSDB_LITE
  env_ = new SpecialEnv(encrypted_env_ ? encrypted_env_
                                       : (mem_env_ ? mem_env_ : base_env));
  env_->SetBackgroundThreads(1, Env::LOW);
  env_->SetBackgroundThreads(1, Env::HIGH);
  env_->skip_fsync_ = !env_do_fsync;
  dbname_ = test::PerThreadDBPath(env_, path);
  alternative_wal_dir_ = dbname_ + "/wal";
  alternative_db_log_dir_ = dbname_ + "/db_log_dir";
  auto options = CurrentOptions();
  options.env = env_;
  auto delete_options = options;
  delete_options.wal_dir = alternative_wal_dir_;
  EXPECT_OK(DestroyDB(dbname_, delete_options));
  // Destroy it for not alternative WAL dir is used.
  EXPECT_OK(DestroyDB(dbname_, options));
  db_ = nullptr;
  Reopen(options);
  Random::GetTLSInstance()->Reset(0xdeadbeef);
}

DBTestBase::~DBTestBase() {
  ROCKSDB_NAMESPACE::SyncPoint::GetInstance()->DisableProcessing();
  ROCKSDB_NAMESPACE::SyncPoint::GetInstance()->LoadDependency({});
  ROCKSDB_NAMESPACE::SyncPoint::GetInstance()->ClearAllCallBacks();
  Close();
  Options options;
  options.db_paths.emplace_back(dbname_, 0);
  options.db_paths.emplace_back(dbname_ + "_2", 0);
  options.db_paths.emplace_back(dbname_ + "_3", 0);
  options.db_paths.emplace_back(dbname_ + "_4", 0);
  options.env = env_;

  if (getenv("KEEP_DB")) {
    printf("DB is still at %s\n", dbname_.c_str());
  } else {
    EXPECT_OK(DestroyDB(dbname_, options));
  }
  delete env_;
}

bool DBTestBase::ShouldSkipOptions(int option_config, int skip_mask) {
#ifdef ROCKSDB_LITE
    // These options are not supported in ROCKSDB_LITE
    if (option_config == kHashSkipList ||
        option_config == kPlainTableFirstBytePrefix ||
        option_config == kPlainTableCappedPrefix ||
        option_config == kPlainTableCappedPrefixNonMmap ||
        option_config == kPlainTableAllBytesPrefix ||
        option_config == kVectorRep || option_config == kHashLinkList ||
        option_config == kUniversalCompaction ||
        option_config == kUniversalCompactionMultiLevel ||
        option_config == kUniversalSubcompactions ||
        option_config == kFIFOCompaction ||
        option_config == kConcurrentSkipList) {
      return true;
    }
#endif

    if ((skip_mask & kSkipUniversalCompaction) &&
        (option_config == kUniversalCompaction ||
         option_config == kUniversalCompactionMultiLevel ||
         option_config == kUniversalSubcompactions)) {
      return true;
    }
    if ((skip_mask & kSkipMergePut) && option_config == kMergePut) {
      return true;
    }
    if ((skip_mask & kSkipNoSeekToLast) &&
        (option_config == kHashLinkList || option_config == kHashSkipList)) {
      return true;
    }
    if ((skip_mask & kSkipPlainTable) &&
        (option_config == kPlainTableAllBytesPrefix ||
         option_config == kPlainTableFirstBytePrefix ||
         option_config == kPlainTableCappedPrefix ||
         option_config == kPlainTableCappedPrefixNonMmap)) {
      return true;
    }
    if ((skip_mask & kSkipHashIndex) &&
        (option_config == kBlockBasedTableWithPrefixHashIndex ||
         option_config == kBlockBasedTableWithWholeKeyHashIndex)) {
      return true;
    }
    if ((skip_mask & kSkipFIFOCompaction) && option_config == kFIFOCompaction) {
      return true;
    }
    if ((skip_mask & kSkipMmapReads) && option_config == kWalDirAndMmapReads) {
      return true;
    }
    return false;
}

// Switch to a fresh database with the next option configuration to
// test.  Return false if there are no more configurations to test.
bool DBTestBase::ChangeOptions(int skip_mask) {
  for (option_config_++; option_config_ < kEnd; option_config_++) {
    if (ShouldSkipOptions(option_config_, skip_mask)) {
      continue;
    }
    break;
  }

  if (option_config_ >= kEnd) {
    Destroy(last_options_);
    return false;
  } else {
    auto options = CurrentOptions();
    options.create_if_missing = true;
    DestroyAndReopen(options);
    return true;
  }
}

// Switch between different compaction styles.
bool DBTestBase::ChangeCompactOptions() {
  if (option_config_ == kDefault) {
    option_config_ = kUniversalCompaction;
    Destroy(last_options_);
    auto options = CurrentOptions();
    options.create_if_missing = true;
    TryReopen(options);
    return true;
  } else if (option_config_ == kUniversalCompaction) {
    option_config_ = kUniversalCompactionMultiLevel;
    Destroy(last_options_);
    auto options = CurrentOptions();
    options.create_if_missing = true;
    TryReopen(options);
    return true;
  } else if (option_config_ == kUniversalCompactionMultiLevel) {
    option_config_ = kLevelSubcompactions;
    Destroy(last_options_);
    auto options = CurrentOptions();
    assert(options.max_subcompactions > 1);
    TryReopen(options);
    return true;
  } else if (option_config_ == kLevelSubcompactions) {
    option_config_ = kUniversalSubcompactions;
    Destroy(last_options_);
    auto options = CurrentOptions();
    assert(options.max_subcompactions > 1);
    TryReopen(options);
    return true;
  } else {
    return false;
  }
}

// Switch between different WAL settings
bool DBTestBase::ChangeWalOptions() {
  if (option_config_ == kDefault) {
    option_config_ = kDBLogDir;
    Destroy(last_options_);
    auto options = CurrentOptions();
    Destroy(options);
    options.create_if_missing = true;
    TryReopen(options);
    return true;
  } else if (option_config_ == kDBLogDir) {
    option_config_ = kWalDirAndMmapReads;
    Destroy(last_options_);
    auto options = CurrentOptions();
    Destroy(options);
    options.create_if_missing = true;
    TryReopen(options);
    return true;
  } else if (option_config_ == kWalDirAndMmapReads) {
    option_config_ = kRecycleLogFiles;
    Destroy(last_options_);
    auto options = CurrentOptions();
    Destroy(options);
    TryReopen(options);
    return true;
  } else {
    return false;
  }
}

// Switch between different filter policy
// Jump from kDefault to kFilter to kFullFilter
bool DBTestBase::ChangeFilterOptions() {
  if (option_config_ == kDefault) {
    option_config_ = kFilter;
  } else if (option_config_ == kFilter) {
    option_config_ = kFullFilterWithNewTableReaderForCompactions;
  } else if (option_config_ == kFullFilterWithNewTableReaderForCompactions) {
    option_config_ = kPartitionedFilterWithNewTableReaderForCompactions;
  } else {
    return false;
  }
  Destroy(last_options_);

  auto options = CurrentOptions();
  options.create_if_missing = true;
  TryReopen(options);
  return true;
}

// Switch between different DB options for file ingestion tests.
bool DBTestBase::ChangeOptionsForFileIngestionTest() {
  if (option_config_ == kDefault) {
    option_config_ = kUniversalCompaction;
    Destroy(last_options_);
    auto options = CurrentOptions();
    options.create_if_missing = true;
    TryReopen(options);
    return true;
  } else if (option_config_ == kUniversalCompaction) {
    option_config_ = kUniversalCompactionMultiLevel;
    Destroy(last_options_);
    auto options = CurrentOptions();
    options.create_if_missing = true;
    TryReopen(options);
    return true;
  } else if (option_config_ == kUniversalCompactionMultiLevel) {
    option_config_ = kLevelSubcompactions;
    Destroy(last_options_);
    auto options = CurrentOptions();
    assert(options.max_subcompactions > 1);
    TryReopen(options);
    return true;
  } else if (option_config_ == kLevelSubcompactions) {
    option_config_ = kUniversalSubcompactions;
    Destroy(last_options_);
    auto options = CurrentOptions();
    assert(options.max_subcompactions > 1);
    TryReopen(options);
    return true;
  } else if (option_config_ == kUniversalSubcompactions) {
    option_config_ = kDirectIO;
    Destroy(last_options_);
    auto options = CurrentOptions();
    TryReopen(options);
    return true;
  } else {
    return false;
  }
}

// Return the current option configuration.
Options DBTestBase::CurrentOptions(
    const anon::OptionsOverride& options_override) const {
  return GetOptions(option_config_, GetDefaultOptions(), options_override);
}

Options DBTestBase::CurrentOptions(
    const Options& default_options,
    const anon::OptionsOverride& options_override) const {
  return GetOptions(option_config_, default_options, options_override);
}

Options DBTestBase::GetDefaultOptions() {
  Options options;
  options.write_buffer_size = 4090 * 4096;
  options.target_file_size_base = 2 * 1024 * 1024;
  options.max_bytes_for_level_base = 10 * 1024 * 1024;
  options.max_open_files = 5000;
  options.wal_recovery_mode = WALRecoveryMode::kTolerateCorruptedTailRecords;
  options.compaction_pri = CompactionPri::kByCompensatedSize;
  return options;
}

Options DBTestBase::GetOptions(
    int option_config, const Options& default_options,
    const anon::OptionsOverride& options_override) const {
  // this redundant copy is to minimize code change w/o having lint error.
  Options options = default_options;
  BlockBasedTableOptions table_options;
  bool set_block_based_table_factory = true;
#if !defined(OS_MACOSX) && !defined(OS_WIN) && !defined(OS_SOLARIS) && \
    !defined(OS_AIX)
  ROCKSDB_NAMESPACE::SyncPoint::GetInstance()->ClearCallBack(
      "NewRandomAccessFile:O_DIRECT");
  ROCKSDB_NAMESPACE::SyncPoint::GetInstance()->ClearCallBack(
      "NewWritableFile:O_DIRECT");
#endif

  bool can_allow_mmap = IsMemoryMappedAccessSupported();
  switch (option_config) {
#ifndef ROCKSDB_LITE
    case kHashSkipList:
      options.prefix_extractor.reset(NewFixedPrefixTransform(1));
      options.memtable_factory.reset(NewHashSkipListRepFactory(16));
      options.allow_concurrent_memtable_write = false;
      options.unordered_write = false;
      break;
    case kPlainTableFirstBytePrefix:
      options.table_factory.reset(new PlainTableFactory());
      options.prefix_extractor.reset(NewFixedPrefixTransform(1));
      options.allow_mmap_reads = can_allow_mmap;
      options.max_sequential_skip_in_iterations = 999999;
      set_block_based_table_factory = false;
      break;
    case kPlainTableCappedPrefix:
      options.table_factory.reset(new PlainTableFactory());
      options.prefix_extractor.reset(NewCappedPrefixTransform(8));
      options.allow_mmap_reads = can_allow_mmap;
      options.max_sequential_skip_in_iterations = 999999;
      set_block_based_table_factory = false;
      break;
    case kPlainTableCappedPrefixNonMmap:
      options.table_factory.reset(new PlainTableFactory());
      options.prefix_extractor.reset(NewCappedPrefixTransform(8));
      options.allow_mmap_reads = false;
      options.max_sequential_skip_in_iterations = 999999;
      set_block_based_table_factory = false;
      break;
    case kPlainTableAllBytesPrefix:
      options.table_factory.reset(new PlainTableFactory());
      options.prefix_extractor.reset(NewNoopTransform());
      options.allow_mmap_reads = can_allow_mmap;
      options.max_sequential_skip_in_iterations = 999999;
      set_block_based_table_factory = false;
      break;
    case kVectorRep:
      options.memtable_factory.reset(new VectorRepFactory(100));
      options.allow_concurrent_memtable_write = false;
      options.unordered_write = false;
      break;
    case kHashLinkList:
      options.prefix_extractor.reset(NewFixedPrefixTransform(1));
      options.memtable_factory.reset(
          NewHashLinkListRepFactory(4, 0, 3, true, 4));
      options.allow_concurrent_memtable_write = false;
      options.unordered_write = false;
      break;
      case kDirectIO: {
        options.use_direct_reads = true;
        options.use_direct_io_for_flush_and_compaction = true;
        options.compaction_readahead_size = 2 * 1024 * 1024;
        SetupSyncPointsToMockDirectIO();
        break;
      }
#endif  // ROCKSDB_LITE
    case kMergePut:
      options.merge_operator = MergeOperators::CreatePutOperator();
      break;
    case kFilter:
      table_options.filter_policy.reset(NewBloomFilterPolicy(10, true));
      break;
    case kFullFilterWithNewTableReaderForCompactions:
      table_options.filter_policy.reset(NewBloomFilterPolicy(10, false));
      options.new_table_reader_for_compaction_inputs = true;
      options.compaction_readahead_size = 10 * 1024 * 1024;
      break;
    case kPartitionedFilterWithNewTableReaderForCompactions:
      table_options.filter_policy.reset(NewBloomFilterPolicy(10, false));
      table_options.partition_filters = true;
      table_options.index_type =
          BlockBasedTableOptions::IndexType::kTwoLevelIndexSearch;
      options.new_table_reader_for_compaction_inputs = true;
      options.compaction_readahead_size = 10 * 1024 * 1024;
      break;
    case kUncompressed:
      options.compression = kNoCompression;
      break;
    case kNumLevel_3:
      options.num_levels = 3;
      break;
    case kDBLogDir:
      options.db_log_dir = alternative_db_log_dir_;
      break;
    case kWalDirAndMmapReads:
      options.wal_dir = alternative_wal_dir_;
      // mmap reads should be orthogonal to WalDir setting, so we piggyback to
      // this option config to test mmap reads as well
      options.allow_mmap_reads = can_allow_mmap;
      break;
    case kManifestFileSize:
      options.max_manifest_file_size = 50;  // 50 bytes
      break;
    case kPerfOptions:
      options.soft_rate_limit = 2.0;
      options.delayed_write_rate = 8 * 1024 * 1024;
      options.report_bg_io_stats = true;
      // TODO(3.13) -- test more options
      break;
    case kUniversalCompaction:
      options.compaction_style = kCompactionStyleUniversal;
      options.num_levels = 1;
      break;
    case kUniversalCompactionMultiLevel:
      options.compaction_style = kCompactionStyleUniversal;
      options.num_levels = 8;
      break;
    case kCompressedBlockCache:
      options.allow_mmap_writes = can_allow_mmap;
      table_options.block_cache_compressed = NewLRUCache(8 * 1024 * 1024);
      break;
    case kInfiniteMaxOpenFiles:
      options.max_open_files = -1;
      break;
    case kxxHashChecksum: {
      table_options.checksum = kxxHash;
      break;
    }
    case kxxHash64Checksum: {
      table_options.checksum = kxxHash64;
      break;
    }
    case kFIFOCompaction: {
      options.compaction_style = kCompactionStyleFIFO;
      break;
    }
    case kBlockBasedTableWithPrefixHashIndex: {
      table_options.index_type = BlockBasedTableOptions::kHashSearch;
      options.prefix_extractor.reset(NewFixedPrefixTransform(1));
      break;
    }
    case kBlockBasedTableWithWholeKeyHashIndex: {
      table_options.index_type = BlockBasedTableOptions::kHashSearch;
      options.prefix_extractor.reset(NewNoopTransform());
      break;
    }
    case kBlockBasedTableWithPartitionedIndex: {
      table_options.index_type = BlockBasedTableOptions::kTwoLevelIndexSearch;
      options.prefix_extractor.reset(NewNoopTransform());
      break;
    }
    case kBlockBasedTableWithPartitionedIndexFormat4: {
      table_options.format_version = 4;
      // Format 4 changes the binary index format. Since partitioned index is a
      // super-set of simple indexes, we are also using kTwoLevelIndexSearch to
      // test this format.
      table_options.index_type = BlockBasedTableOptions::kTwoLevelIndexSearch;
      // The top-level index in partition filters are also affected by format 4.
      table_options.filter_policy.reset(NewBloomFilterPolicy(10, false));
      table_options.partition_filters = true;
      table_options.index_block_restart_interval = 8;
      break;
    }
    case kBlockBasedTableWithIndexRestartInterval: {
      table_options.index_block_restart_interval = 8;
      break;
    }
    case kOptimizeFiltersForHits: {
      options.optimize_filters_for_hits = true;
      set_block_based_table_factory = true;
      break;
    }
    case kRowCache: {
      options.row_cache = NewLRUCache(1024 * 1024);
      break;
    }
    case kRecycleLogFiles: {
      options.recycle_log_file_num = 2;
      break;
    }
    case kLevelSubcompactions: {
      options.max_subcompactions = 4;
      break;
    }
    case kUniversalSubcompactions: {
      options.compaction_style = kCompactionStyleUniversal;
      options.num_levels = 8;
      options.max_subcompactions = 4;
      break;
    }
    case kConcurrentSkipList: {
      options.allow_concurrent_memtable_write = true;
      options.enable_write_thread_adaptive_yield = true;
      break;
    }
    case kPipelinedWrite: {
      options.enable_pipelined_write = true;
      break;
    }
    case kConcurrentWALWrites: {
      // This options optimize 2PC commit path
      options.two_write_queues = true;
      options.manual_wal_flush = true;
      break;
    }
    case kUnorderedWrite: {
      options.allow_concurrent_memtable_write = false;
      options.unordered_write = false;
      break;
    }

    default:
      break;
  }

  if (options_override.filter_policy) {
    table_options.filter_policy = options_override.filter_policy;
    table_options.partition_filters = options_override.partition_filters;
    table_options.metadata_block_size = options_override.metadata_block_size;
  }
  if (set_block_based_table_factory) {
    options.table_factory.reset(NewBlockBasedTableFactory(table_options));
  }
  options.env = env_;
  options.create_if_missing = true;
  options.fail_if_options_file_error = true;
  return options;
}

void DBTestBase::CreateColumnFamilies(const std::vector<std::string>& cfs,
                                      const Options& options) {
  ColumnFamilyOptions cf_opts(options);
  size_t cfi = handles_.size();
  handles_.resize(cfi + cfs.size());
  for (auto cf : cfs) {
    Status s = db_->CreateColumnFamily(cf_opts, cf, &handles_[cfi++]);
    ASSERT_OK(s);
  }
}

void DBTestBase::CreateAndReopenWithCF(const std::vector<std::string>& cfs,
                                       const Options& options) {
  CreateColumnFamilies(cfs, options);
  std::vector<std::string> cfs_plus_default = cfs;
  cfs_plus_default.insert(cfs_plus_default.begin(), kDefaultColumnFamilyName);
  ReopenWithColumnFamilies(cfs_plus_default, options);
}

void DBTestBase::ReopenWithColumnFamilies(const std::vector<std::string>& cfs,
                                          const std::vector<Options>& options) {
  ASSERT_OK(TryReopenWithColumnFamilies(cfs, options));
}

void DBTestBase::ReopenWithColumnFamilies(const std::vector<std::string>& cfs,
                                          const Options& options) {
  ASSERT_OK(TryReopenWithColumnFamilies(cfs, options));
}

void DBTestBase::SetTimeElapseOnlySleepOnReopen(DBOptions* options) {
  time_elapse_only_sleep_on_reopen_ = true;

  // Need to disable stats dumping and persisting which also use
  // RepeatableThread, which uses InstrumentedCondVar::TimedWaitInternal.
  // With time_elapse_only_sleep_, this can hang on some platforms (MacOS)
  // because (a) on some platforms, pthread_cond_timedwait does not appear
  // to release the lock for other threads to operate if the deadline time
  // is already passed, and (b) TimedWait calls are currently a bad abstraction
  // because the deadline parameter is usually computed from Env time,
  // but is interpreted in real clock time.
  options->stats_dump_period_sec = 0;
  options->stats_persist_period_sec = 0;
}

void DBTestBase::MaybeInstallTimeElapseOnlySleep(const DBOptions& options) {
  if (time_elapse_only_sleep_on_reopen_) {
    assert(options.env == env_ ||
           static_cast_with_check<CompositeEnvWrapper>(options.env)
                   ->env_target() == env_);
    assert(options.stats_dump_period_sec == 0);
    assert(options.stats_persist_period_sec == 0);
    // We cannot set these before destroying the last DB because they might
    // cause a deadlock or similar without the appropriate options set in
    // the DB.
    env_->time_elapse_only_sleep_ = true;
    env_->no_slowdown_ = true;
  } else {
    // Going back in same test run is not yet supported, so no
    // reset in this case.
  }
}

Status DBTestBase::TryReopenWithColumnFamilies(
    const std::vector<std::string>& cfs, const std::vector<Options>& options) {
  Close();
  EXPECT_EQ(cfs.size(), options.size());
  std::vector<ColumnFamilyDescriptor> column_families;
  for (size_t i = 0; i < cfs.size(); ++i) {
    column_families.push_back(ColumnFamilyDescriptor(cfs[i], options[i]));
  }
  DBOptions db_opts = DBOptions(options[0]);
  last_options_ = options[0];
  MaybeInstallTimeElapseOnlySleep(db_opts);
  return DB::Open(db_opts, dbname_, column_families, &handles_, &db_);
}

Status DBTestBase::TryReopenWithColumnFamilies(
    const std::vector<std::string>& cfs, const Options& options) {
  Close();
  std::vector<Options> v_opts(cfs.size(), options);
  return TryReopenWithColumnFamilies(cfs, v_opts);
}

void DBTestBase::Reopen(const Options& options) {
  ASSERT_OK(TryReopen(options));
}

void DBTestBase::Close() {
  for (auto h : handles_) {
    db_->DestroyColumnFamilyHandle(h);
  }
  handles_.clear();
  delete db_;
  db_ = nullptr;
}

void DBTestBase::DestroyAndReopen(const Options& options) {
  // Destroy using last options
  Destroy(last_options_);
  ASSERT_OK(TryReopen(options));
}

void DBTestBase::Destroy(const Options& options, bool delete_cf_paths) {
  std::vector<ColumnFamilyDescriptor> column_families;
  if (delete_cf_paths) {
    for (size_t i = 0; i < handles_.size(); ++i) {
      ColumnFamilyDescriptor cfdescriptor;
      handles_[i]->GetDescriptor(&cfdescriptor);
      column_families.push_back(cfdescriptor);
    }
  }
  Close();
  ASSERT_OK(DestroyDB(dbname_, options, column_families));
}

Status DBTestBase::ReadOnlyReopen(const Options& options) {
  MaybeInstallTimeElapseOnlySleep(options);
  return DB::OpenForReadOnly(options, dbname_, &db_);
}

Status DBTestBase::TryReopen(const Options& options) {
  Close();
  last_options_.table_factory.reset();
  // Note: operator= is an unsafe approach here since it destructs
  // std::shared_ptr in the same order of their creation, in contrast to
  // destructors which destructs them in the opposite order of creation. One
  // particular problme is that the cache destructor might invoke callback
  // functions that use Option members such as statistics. To work around this
  // problem, we manually call destructor of table_facotry which eventually
  // clears the block cache.
  last_options_ = options;
  MaybeInstallTimeElapseOnlySleep(options);
  return DB::Open(options, dbname_, &db_);
}

bool DBTestBase::IsDirectIOSupported() {
  return test::IsDirectIOSupported(env_, dbname_);
}

bool DBTestBase::IsMemoryMappedAccessSupported() const {
  return (!encrypted_env_);
}

Status DBTestBase::Flush(int cf) {
  if (cf == 0) {
    return db_->Flush(FlushOptions());
  } else {
    return db_->Flush(FlushOptions(), handles_[cf]);
  }
}

Status DBTestBase::Flush(const std::vector<int>& cf_ids) {
  std::vector<ColumnFamilyHandle*> cfhs;
  std::for_each(cf_ids.begin(), cf_ids.end(),
                [&cfhs, this](int id) { cfhs.emplace_back(handles_[id]); });
  return db_->Flush(FlushOptions(), cfhs);
}

Status DBTestBase::Put(const Slice& k, const Slice& v, WriteOptions wo) {
  if (kMergePut == option_config_) {
    return db_->Merge(wo, k, v);
  } else {
    return db_->Put(wo, k, v);
  }
}

Status DBTestBase::Put(int cf, const Slice& k, const Slice& v,
                       WriteOptions wo) {
  if (kMergePut == option_config_) {
    return db_->Merge(wo, handles_[cf], k, v);
  } else {
    return db_->Put(wo, handles_[cf], k, v);
  }
}

Status DBTestBase::Merge(const Slice& k, const Slice& v, WriteOptions wo) {
  return db_->Merge(wo, k, v);
}

Status DBTestBase::Merge(int cf, const Slice& k, const Slice& v,
                         WriteOptions wo) {
  return db_->Merge(wo, handles_[cf], k, v);
}

Status DBTestBase::Delete(const std::string& k) {
  return db_->Delete(WriteOptions(), k);
}

Status DBTestBase::Delete(int cf, const std::string& k) {
  return db_->Delete(WriteOptions(), handles_[cf], k);
}

Status DBTestBase::SingleDelete(const std::string& k) {
  return db_->SingleDelete(WriteOptions(), k);
}

Status DBTestBase::SingleDelete(int cf, const std::string& k) {
  return db_->SingleDelete(WriteOptions(), handles_[cf], k);
}

bool DBTestBase::SetPreserveDeletesSequenceNumber(SequenceNumber sn) {
  return db_->SetPreserveDeletesSequenceNumber(sn);
}

std::string DBTestBase::Get(const std::string& k, const Snapshot* snapshot) {
  ReadOptions options;
  options.verify_checksums = true;
  options.snapshot = snapshot;
  std::string result;
  Status s = db_->Get(options, k, &result);
  if (s.IsNotFound()) {
    result = "NOT_FOUND";
  } else if (!s.ok()) {
    result = s.ToString();
  }
  return result;
}

std::string DBTestBase::Get(int cf, const std::string& k,
                            const Snapshot* snapshot) {
  ReadOptions options;
  options.verify_checksums = true;
  options.snapshot = snapshot;
  std::string result;
  Status s = db_->Get(options, handles_[cf], k, &result);
  if (s.IsNotFound()) {
    result = "NOT_FOUND";
  } else if (!s.ok()) {
    result = s.ToString();
  }
  return result;
}

std::vector<std::string> DBTestBase::MultiGet(std::vector<int> cfs,
                                              const std::vector<std::string>& k,
                                              const Snapshot* snapshot,
                                              const bool batched) {
  ReadOptions options;
  options.verify_checksums = true;
  options.snapshot = snapshot;
  std::vector<ColumnFamilyHandle*> handles;
  std::vector<Slice> keys;
  std::vector<std::string> result;

  for (unsigned int i = 0; i < cfs.size(); ++i) {
    handles.push_back(handles_[cfs[i]]);
    keys.push_back(k[i]);
  }
  std::vector<Status> s;
  if (!batched) {
    s = db_->MultiGet(options, handles, keys, &result);
    for (unsigned int i = 0; i < s.size(); ++i) {
      if (s[i].IsNotFound()) {
        result[i] = "NOT_FOUND";
      } else if (!s[i].ok()) {
        result[i] = s[i].ToString();
      }
    }
  } else {
    std::vector<PinnableSlice> pin_values(cfs.size());
    result.resize(cfs.size());
    s.resize(cfs.size());
    db_->MultiGet(options, cfs.size(), handles.data(), keys.data(),
                  pin_values.data(), s.data());
    for (unsigned int i = 0; i < s.size(); ++i) {
      if (s[i].IsNotFound()) {
        result[i] = "NOT_FOUND";
      } else if (!s[i].ok()) {
        result[i] = s[i].ToString();
      } else {
        result[i].assign(pin_values[i].data(), pin_values[i].size());
      }
    }
  }
  return result;
}

std::vector<std::string> DBTestBase::MultiGet(const std::vector<std::string>& k,
                                              const Snapshot* snapshot) {
  ReadOptions options;
  options.verify_checksums = true;
  options.snapshot = snapshot;
  std::vector<Slice> keys;
  std::vector<std::string> result;
  std::vector<Status> statuses(k.size());
  std::vector<PinnableSlice> pin_values(k.size());

  for (unsigned int i = 0; i < k.size(); ++i) {
    keys.push_back(k[i]);
  }
  db_->MultiGet(options, dbfull()->DefaultColumnFamily(), keys.size(),
                keys.data(), pin_values.data(), statuses.data());
  result.resize(k.size());
  for (auto iter = result.begin(); iter != result.end(); ++iter) {
    iter->assign(pin_values[iter - result.begin()].data(),
                 pin_values[iter - result.begin()].size());
  }
  for (unsigned int i = 0; i < statuses.size(); ++i) {
    if (statuses[i].IsNotFound()) {
      result[i] = "NOT_FOUND";
    }
  }
  return result;
}

Status DBTestBase::Get(const std::string& k, PinnableSlice* v) {
  ReadOptions options;
  options.verify_checksums = true;
  Status s = dbfull()->Get(options, dbfull()->DefaultColumnFamily(), k, v);
  return s;
}

uint64_t DBTestBase::GetNumSnapshots() {
  uint64_t int_num;
  EXPECT_TRUE(dbfull()->GetIntProperty("rocksdb.num-snapshots", &int_num));
  return int_num;
}

uint64_t DBTestBase::GetTimeOldestSnapshots() {
  uint64_t int_num;
  EXPECT_TRUE(
      dbfull()->GetIntProperty("rocksdb.oldest-snapshot-time", &int_num));
  return int_num;
}

uint64_t DBTestBase::GetSequenceOldestSnapshots() {
  uint64_t int_num;
  EXPECT_TRUE(
      dbfull()->GetIntProperty("rocksdb.oldest-snapshot-sequence", &int_num));
  return int_num;
}

// Return a string that contains all key,value pairs in order,
// formatted like "(k1->v1)(k2->v2)".
std::string DBTestBase::Contents(int cf) {
  std::vector<std::string> forward;
  std::string result;
  Iterator* iter = (cf == 0) ? db_->NewIterator(ReadOptions())
                             : db_->NewIterator(ReadOptions(), handles_[cf]);
  for (iter->SeekToFirst(); iter->Valid(); iter->Next()) {
    std::string s = IterStatus(iter);
    result.push_back('(');
    result.append(s);
    result.push_back(')');
    forward.push_back(s);
  }

  // Check reverse iteration results are the reverse of forward results
  unsigned int matched = 0;
  for (iter->SeekToLast(); iter->Valid(); iter->Prev()) {
    EXPECT_LT(matched, forward.size());
    EXPECT_EQ(IterStatus(iter), forward[forward.size() - matched - 1]);
    matched++;
  }
  EXPECT_EQ(matched, forward.size());

  delete iter;
  return result;
}

std::string DBTestBase::AllEntriesFor(const Slice& user_key, int cf) {
  Arena arena;
  auto options = CurrentOptions();
  InternalKeyComparator icmp(options.comparator);
  ReadRangeDelAggregator range_del_agg(&icmp,
                                       kMaxSequenceNumber /* upper_bound */);
  ReadOptions read_options;
  ScopedArenaIterator iter;
  if (cf == 0) {
    iter.set(dbfull()->NewInternalIterator(read_options, &arena, &range_del_agg,
                                           kMaxSequenceNumber));
  } else {
    iter.set(dbfull()->NewInternalIterator(read_options, &arena, &range_del_agg,
                                           kMaxSequenceNumber, handles_[cf]));
  }
  InternalKey target(user_key, kMaxSequenceNumber, kTypeValue);
  iter->Seek(target.Encode());
  std::string result;
  if (!iter->status().ok()) {
    result = iter->status().ToString();
  } else {
    result = "[ ";
    bool first = true;
    while (iter->Valid()) {
      ParsedInternalKey ikey(Slice(), 0, kTypeValue);
      if (!ParseInternalKey(iter->key(), &ikey)) {
        result += "CORRUPTED";
      } else {
        if (!last_options_.comparator->Equal(ikey.user_key, user_key)) {
          break;
        }
        if (!first) {
          result += ", ";
        }
        first = false;
        switch (ikey.type) {
          case kTypeValue:
            result += iter->value().ToString();
            break;
          case kTypeMerge:
            // keep it the same as kTypeValue for testing kMergePut
            result += iter->value().ToString();
            break;
          case kTypeDeletion:
            result += "DEL";
            break;
          case kTypeSingleDeletion:
            result += "SDEL";
            break;
          default:
            assert(false);
            break;
        }
      }
      iter->Next();
    }
    if (!first) {
      result += " ";
    }
    result += "]";
  }
  return result;
}

#ifndef ROCKSDB_LITE
int DBTestBase::NumSortedRuns(int cf) {
  ColumnFamilyMetaData cf_meta;
  if (cf == 0) {
    db_->GetColumnFamilyMetaData(&cf_meta);
  } else {
    db_->GetColumnFamilyMetaData(handles_[cf], &cf_meta);
  }
  int num_sr = static_cast<int>(cf_meta.levels[0].files.size());
  for (size_t i = 1U; i < cf_meta.levels.size(); i++) {
    if (cf_meta.levels[i].files.size() > 0) {
      num_sr++;
    }
  }
  return num_sr;
}

uint64_t DBTestBase::TotalSize(int cf) {
  ColumnFamilyMetaData cf_meta;
  if (cf == 0) {
    db_->GetColumnFamilyMetaData(&cf_meta);
  } else {
    db_->GetColumnFamilyMetaData(handles_[cf], &cf_meta);
  }
  return cf_meta.size;
}

uint64_t DBTestBase::SizeAtLevel(int level) {
  std::vector<LiveFileMetaData> metadata;
  db_->GetLiveFilesMetaData(&metadata);
  uint64_t sum = 0;
  for (const auto& m : metadata) {
    if (m.level == level) {
      sum += m.size;
    }
  }
  return sum;
}

size_t DBTestBase::TotalLiveFiles(int cf) {
  ColumnFamilyMetaData cf_meta;
  if (cf == 0) {
    db_->GetColumnFamilyMetaData(&cf_meta);
  } else {
    db_->GetColumnFamilyMetaData(handles_[cf], &cf_meta);
  }
  size_t num_files = 0;
  for (auto& level : cf_meta.levels) {
    num_files += level.files.size();
  }
  return num_files;
}

size_t DBTestBase::CountLiveFiles() {
  std::vector<LiveFileMetaData> metadata;
  db_->GetLiveFilesMetaData(&metadata);
  return metadata.size();
}

int DBTestBase::NumTableFilesAtLevel(int level, int cf) {
  std::string property;
  if (cf == 0) {
    // default cfd
    EXPECT_TRUE(db_->GetProperty(
        "rocksdb.num-files-at-level" + NumberToString(level), &property));
  } else {
    EXPECT_TRUE(db_->GetProperty(
        handles_[cf], "rocksdb.num-files-at-level" + NumberToString(level),
        &property));
  }
  return atoi(property.c_str());
}

double DBTestBase::CompressionRatioAtLevel(int level, int cf) {
  std::string property;
  if (cf == 0) {
    // default cfd
    EXPECT_TRUE(db_->GetProperty(
        "rocksdb.compression-ratio-at-level" + NumberToString(level),
        &property));
  } else {
    EXPECT_TRUE(db_->GetProperty(
        handles_[cf],
        "rocksdb.compression-ratio-at-level" + NumberToString(level),
        &property));
  }
  return std::stod(property);
}

int DBTestBase::TotalTableFiles(int cf, int levels) {
  if (levels == -1) {
    levels = (cf == 0) ? db_->NumberLevels() : db_->NumberLevels(handles_[1]);
  }
  int result = 0;
  for (int level = 0; level < levels; level++) {
    result += NumTableFilesAtLevel(level, cf);
  }
  return result;
}

// Return spread of files per level
std::string DBTestBase::FilesPerLevel(int cf) {
  int num_levels =
      (cf == 0) ? db_->NumberLevels() : db_->NumberLevels(handles_[1]);
  std::string result;
  size_t last_non_zero_offset = 0;
  for (int level = 0; level < num_levels; level++) {
    int f = NumTableFilesAtLevel(level, cf);
    char buf[100];
    snprintf(buf, sizeof(buf), "%s%d", (level ? "," : ""), f);
    result += buf;
    if (f > 0) {
      last_non_zero_offset = result.size();
    }
  }
  result.resize(last_non_zero_offset);
  return result;
}
#endif  // !ROCKSDB_LITE

size_t DBTestBase::CountFiles() {
  std::vector<std::string> files;
  env_->GetChildren(dbname_, &files);

  std::vector<std::string> logfiles;
  if (dbname_ != last_options_.wal_dir) {
    env_->GetChildren(last_options_.wal_dir, &logfiles);
  }

  return files.size() + logfiles.size();
}

uint64_t DBTestBase::Size(const Slice& start, const Slice& limit, int cf) {
  Range r(start, limit);
  uint64_t size;
  if (cf == 0) {
    db_->GetApproximateSizes(&r, 1, &size);
  } else {
    db_->GetApproximateSizes(handles_[1], &r, 1, &size);
  }
  return size;
}

void DBTestBase::Compact(int cf, const Slice& start, const Slice& limit,
                         uint32_t target_path_id) {
  CompactRangeOptions compact_options;
  compact_options.target_path_id = target_path_id;
  ASSERT_OK(db_->CompactRange(compact_options, handles_[cf], &start, &limit));
}

void DBTestBase::Compact(int cf, const Slice& start, const Slice& limit) {
  ASSERT_OK(
      db_->CompactRange(CompactRangeOptions(), handles_[cf], &start, &limit));
}

void DBTestBase::Compact(const Slice& start, const Slice& limit) {
  ASSERT_OK(db_->CompactRange(CompactRangeOptions(), &start, &limit));
}

// Do n memtable compactions, each of which produces an sstable
// covering the range [small,large].
void DBTestBase::MakeTables(int n, const std::string& small,
                            const std::string& large, int cf) {
  for (int i = 0; i < n; i++) {
    ASSERT_OK(Put(cf, small, "begin"));
    ASSERT_OK(Put(cf, large, "end"));
    ASSERT_OK(Flush(cf));
    MoveFilesToLevel(n - i - 1, cf);
  }
}

// Prevent pushing of new sstables into deeper levels by adding
// tables that cover a specified range to all levels.
void DBTestBase::FillLevels(const std::string& smallest,
                            const std::string& largest, int cf) {
  MakeTables(db_->NumberLevels(handles_[cf]), smallest, largest, cf);
}

void DBTestBase::MoveFilesToLevel(int level, int cf) {
  for (int l = 0; l < level; ++l) {
    if (cf > 0) {
      dbfull()->TEST_CompactRange(l, nullptr, nullptr, handles_[cf]);
    } else {
      dbfull()->TEST_CompactRange(l, nullptr, nullptr);
    }
  }
}

#ifndef ROCKSDB_LITE
void DBTestBase::DumpFileCounts(const char* label) {
  fprintf(stderr, "---\n%s:\n", label);
  fprintf(stderr, "maxoverlap: %" PRIu64 "\n",
          dbfull()->TEST_MaxNextLevelOverlappingBytes());
  for (int level = 0; level < db_->NumberLevels(); level++) {
    int num = NumTableFilesAtLevel(level);
    if (num > 0) {
      fprintf(stderr, "  level %3d : %d files\n", level, num);
    }
  }
}
#endif  // !ROCKSDB_LITE

std::string DBTestBase::DumpSSTableList() {
  std::string property;
  db_->GetProperty("rocksdb.sstables", &property);
  return property;
}

void DBTestBase::GetSstFiles(Env* env, std::string path,
                             std::vector<std::string>* files) {
  env->GetChildren(path, files);

  files->erase(
      std::remove_if(files->begin(), files->end(), [](std::string name) {
        uint64_t number;
        FileType type;
        return !(ParseFileName(name, &number, &type) && type == kTableFile);
      }), files->end());
}

int DBTestBase::GetSstFileCount(std::string path) {
  std::vector<std::string> files;
  DBTestBase::GetSstFiles(env_, path, &files);
  return static_cast<int>(files.size());
}

// this will generate non-overlapping files since it keeps increasing key_idx
void DBTestBase::GenerateNewFile(int cf, Random* rnd, int* key_idx,
                                 bool nowait) {
  for (int i = 0; i < KNumKeysByGenerateNewFile; i++) {
    ASSERT_OK(Put(cf, Key(*key_idx), rnd->RandomString((i == 99) ? 1 : 990)));
    (*key_idx)++;
  }
  if (!nowait) {
    dbfull()->TEST_WaitForFlushMemTable();
    dbfull()->TEST_WaitForCompact();
  }
}

// this will generate non-overlapping files since it keeps increasing key_idx
void DBTestBase::GenerateNewFile(Random* rnd, int* key_idx, bool nowait) {
  for (int i = 0; i < KNumKeysByGenerateNewFile; i++) {
    ASSERT_OK(Put(Key(*key_idx), rnd->RandomString((i == 99) ? 1 : 990)));
    (*key_idx)++;
  }
  if (!nowait) {
    dbfull()->TEST_WaitForFlushMemTable();
    dbfull()->TEST_WaitForCompact();
  }
}

const int DBTestBase::kNumKeysByGenerateNewRandomFile = 51;

void DBTestBase::GenerateNewRandomFile(Random* rnd, bool nowait) {
  for (int i = 0; i < kNumKeysByGenerateNewRandomFile; i++) {
    ASSERT_OK(Put("key" + rnd->RandomString(7), rnd->RandomString(2000)));
  }
  ASSERT_OK(Put("key" + rnd->RandomString(7), rnd->RandomString(200)));
  if (!nowait) {
    dbfull()->TEST_WaitForFlushMemTable();
    dbfull()->TEST_WaitForCompact();
  }
}

std::string DBTestBase::IterStatus(Iterator* iter) {
  std::string result;
  if (iter->Valid()) {
    result = iter->key().ToString() + "->" + iter->value().ToString();
  } else {
    result = "(invalid)";
  }
  return result;
}

Options DBTestBase::OptionsForLogIterTest() {
  Options options = CurrentOptions();
  options.create_if_missing = true;
  options.WAL_ttl_seconds = 1000;
  return options;
}

std::string DBTestBase::DummyString(size_t len, char c) {
  return std::string(len, c);
}

void DBTestBase::VerifyIterLast(std::string expected_key, int cf) {
  Iterator* iter;
  ReadOptions ro;
  if (cf == 0) {
    iter = db_->NewIterator(ro);
  } else {
    iter = db_->NewIterator(ro, handles_[cf]);
  }
  iter->SeekToLast();
  ASSERT_EQ(IterStatus(iter), expected_key);
  delete iter;
}

// Used to test InplaceUpdate

// If previous value is nullptr or delta is > than previous value,
//   sets newValue with delta
// If previous value is not empty,
//   updates previous value with 'b' string of previous value size - 1.
UpdateStatus DBTestBase::updateInPlaceSmallerSize(char* prevValue,
                                                  uint32_t* prevSize,
                                                  Slice delta,
                                                  std::string* newValue) {
  if (prevValue == nullptr) {
    *newValue = std::string(delta.size(), 'c');
    return UpdateStatus::UPDATED;
  } else {
    *prevSize = *prevSize - 1;
    std::string str_b = std::string(*prevSize, 'b');
    memcpy(prevValue, str_b.c_str(), str_b.size());
    return UpdateStatus::UPDATED_INPLACE;
  }
}

UpdateStatus DBTestBase::updateInPlaceSmallerVarintSize(char* prevValue,
                                                        uint32_t* prevSize,
                                                        Slice delta,
                                                        std::string* newValue) {
  if (prevValue == nullptr) {
    *newValue = std::string(delta.size(), 'c');
    return UpdateStatus::UPDATED;
  } else {
    *prevSize = 1;
    std::string str_b = std::string(*prevSize, 'b');
    memcpy(prevValue, str_b.c_str(), str_b.size());
    return UpdateStatus::UPDATED_INPLACE;
  }
}

UpdateStatus DBTestBase::updateInPlaceLargerSize(char* /*prevValue*/,
                                                 uint32_t* /*prevSize*/,
                                                 Slice delta,
                                                 std::string* newValue) {
  *newValue = std::string(delta.size(), 'c');
  return UpdateStatus::UPDATED;
}

UpdateStatus DBTestBase::updateInPlaceNoAction(char* /*prevValue*/,
                                               uint32_t* /*prevSize*/,
                                               Slice /*delta*/,
                                               std::string* /*newValue*/) {
  return UpdateStatus::UPDATE_FAILED;
}

// Utility method to test InplaceUpdate
void DBTestBase::validateNumberOfEntries(int numValues, int cf) {
  Arena arena;
  auto options = CurrentOptions();
  InternalKeyComparator icmp(options.comparator);
  ReadRangeDelAggregator range_del_agg(&icmp,
                                       kMaxSequenceNumber /* upper_bound */);
  // This should be defined after range_del_agg so that it destructs the
  // assigned iterator before it range_del_agg is already destructed.
  ReadOptions read_options;
  ScopedArenaIterator iter;
  if (cf != 0) {
    iter.set(dbfull()->NewInternalIterator(read_options, &arena, &range_del_agg,
                                           kMaxSequenceNumber, handles_[cf]));
  } else {
    iter.set(dbfull()->NewInternalIterator(read_options, &arena, &range_del_agg,
                                           kMaxSequenceNumber));
  }
  iter->SeekToFirst();
  ASSERT_EQ(iter->status().ok(), true);
  int seq = numValues;
  while (iter->Valid()) {
    ParsedInternalKey ikey;
    ikey.clear();
    ASSERT_EQ(ParseInternalKey(iter->key(), &ikey), true);

    // checks sequence number for updates
    ASSERT_EQ(ikey.sequence, (unsigned)seq--);
    iter->Next();
  }
  ASSERT_EQ(0, seq);
}

void DBTestBase::CopyFile(const std::string& source,
                          const std::string& destination, uint64_t size) {
  const EnvOptions soptions;
  std::unique_ptr<SequentialFile> srcfile;
  ASSERT_OK(env_->NewSequentialFile(source, &srcfile, soptions));
  std::unique_ptr<WritableFile> destfile;
  ASSERT_OK(env_->NewWritableFile(destination, &destfile, soptions));

  if (size == 0) {
    // default argument means copy everything
    ASSERT_OK(env_->GetFileSize(source, &size));
  }

  char buffer[4096];
  Slice slice;
  while (size > 0) {
    uint64_t one = std::min(uint64_t(sizeof(buffer)), size);
    ASSERT_OK(srcfile->Read(one, &slice, buffer));
    ASSERT_OK(destfile->Append(slice));
    size -= slice.size();
  }
  ASSERT_OK(destfile->Close());
}

std::unordered_map<std::string, uint64_t> DBTestBase::GetAllSSTFiles(
    uint64_t* total_size) {
  std::unordered_map<std::string, uint64_t> res;

  if (total_size) {
    *total_size = 0;
  }
  std::vector<std::string> files;
  env_->GetChildren(dbname_, &files);
  for (auto& file_name : files) {
    uint64_t number;
    FileType type;
    std::string file_path = dbname_ + "/" + file_name;
    if (ParseFileName(file_name, &number, &type) && type == kTableFile) {
      uint64_t file_size = 0;
      env_->GetFileSize(file_path, &file_size);
      res[file_path] = file_size;
      if (total_size) {
        *total_size += file_size;
      }
    }
  }
  return res;
}

std::vector<std::uint64_t> DBTestBase::ListTableFiles(Env* env,
                                                      const std::string& path) {
  std::vector<std::string> files;
  std::vector<uint64_t> file_numbers;
  env->GetChildren(path, &files);
  uint64_t number;
  FileType type;
  for (size_t i = 0; i < files.size(); ++i) {
    if (ParseFileName(files[i], &number, &type)) {
      if (type == kTableFile) {
        file_numbers.push_back(number);
      }
    }
  }
  return file_numbers;
}

void DBTestBase::VerifyDBFromMap(std::map<std::string, std::string> true_data,
                                 size_t* total_reads_res, bool tailing_iter,
                                 std::map<std::string, Status> status) {
  size_t total_reads = 0;

  for (auto& kv : true_data) {
    Status s = status[kv.first];
    if (s.ok()) {
      ASSERT_EQ(Get(kv.first), kv.second);
    } else {
      std::string value;
      ASSERT_EQ(s, db_->Get(ReadOptions(), kv.first, &value));
    }
    total_reads++;
  }

  // Normal Iterator
  {
    int iter_cnt = 0;
    ReadOptions ro;
    ro.total_order_seek = true;
    Iterator* iter = db_->NewIterator(ro);
    // Verify Iterator::Next()
    iter_cnt = 0;
    auto data_iter = true_data.begin();
    Status s;
    for (iter->SeekToFirst(); iter->Valid(); iter->Next(), data_iter++) {
      ASSERT_EQ(iter->key().ToString(), data_iter->first);
      Status current_status = status[data_iter->first];
      if (!current_status.ok()) {
        s = current_status;
      }
      ASSERT_EQ(iter->status(), s);
      if (current_status.ok()) {
        ASSERT_EQ(iter->value().ToString(), data_iter->second);
      }
      iter_cnt++;
      total_reads++;
    }
    ASSERT_EQ(data_iter, true_data.end()) << iter_cnt << " / "
                                          << true_data.size();
    delete iter;

    // Verify Iterator::Prev()
    // Use a new iterator to make sure its status is clean.
    iter = db_->NewIterator(ro);
    iter_cnt = 0;
    s = Status::OK();
    auto data_rev = true_data.rbegin();
    for (iter->SeekToLast(); iter->Valid(); iter->Prev(), data_rev++) {
      ASSERT_EQ(iter->key().ToString(), data_rev->first);
      Status current_status = status[data_rev->first];
      if (!current_status.ok()) {
        s = current_status;
      }
      ASSERT_EQ(iter->status(), s);
      if (current_status.ok()) {
        ASSERT_EQ(iter->value().ToString(), data_rev->second);
      }
      iter_cnt++;
      total_reads++;
    }
    ASSERT_EQ(data_rev, true_data.rend()) << iter_cnt << " / "
                                          << true_data.size();

    // Verify Iterator::Seek()
    for (auto kv : true_data) {
      iter->Seek(kv.first);
      ASSERT_EQ(kv.first, iter->key().ToString());
      ASSERT_EQ(kv.second, iter->value().ToString());
      total_reads++;
    }
    delete iter;
  }

  if (tailing_iter) {
#ifndef ROCKSDB_LITE
    // Tailing iterator
    int iter_cnt = 0;
    ReadOptions ro;
    ro.tailing = true;
    ro.total_order_seek = true;
    Iterator* iter = db_->NewIterator(ro);

    // Verify ForwardIterator::Next()
    iter_cnt = 0;
    auto data_iter = true_data.begin();
    for (iter->SeekToFirst(); iter->Valid(); iter->Next(), data_iter++) {
      ASSERT_EQ(iter->key().ToString(), data_iter->first);
      ASSERT_EQ(iter->value().ToString(), data_iter->second);
      iter_cnt++;
      total_reads++;
    }
    ASSERT_EQ(data_iter, true_data.end()) << iter_cnt << " / "
                                          << true_data.size();

    // Verify ForwardIterator::Seek()
    for (auto kv : true_data) {
      iter->Seek(kv.first);
      ASSERT_EQ(kv.first, iter->key().ToString());
      ASSERT_EQ(kv.second, iter->value().ToString());
      total_reads++;
    }

    delete iter;
#endif  // ROCKSDB_LITE
  }

  if (total_reads_res) {
    *total_reads_res = total_reads;
  }
}

void DBTestBase::VerifyDBInternal(
    std::vector<std::pair<std::string, std::string>> true_data) {
  Arena arena;
  InternalKeyComparator icmp(last_options_.comparator);
  ReadRangeDelAggregator range_del_agg(&icmp,
                                       kMaxSequenceNumber /* upper_bound */);
  ReadOptions read_options;
  auto iter = dbfull()->NewInternalIterator(read_options, &arena,
                                            &range_del_agg, kMaxSequenceNumber);
  iter->SeekToFirst();
  for (auto p : true_data) {
    ASSERT_TRUE(iter->Valid());
    ParsedInternalKey ikey;
    ASSERT_TRUE(ParseInternalKey(iter->key(), &ikey));
    ASSERT_EQ(p.first, ikey.user_key);
    ASSERT_EQ(p.second, iter->value());
    iter->Next();
  };
  ASSERT_FALSE(iter->Valid());
  iter->~InternalIterator();
}

#ifndef ROCKSDB_LITE

uint64_t DBTestBase::GetNumberOfSstFilesForColumnFamily(
    DB* db, std::string column_family_name) {
  std::vector<LiveFileMetaData> metadata;
  db->GetLiveFilesMetaData(&metadata);
  uint64_t result = 0;
  for (auto& fileMetadata : metadata) {
    result += (fileMetadata.column_family_name == column_family_name);
  }
  return result;
}
#endif  // ROCKSDB_LITE

}  // namespace ROCKSDB_NAMESPACE<|MERGE_RESOLUTION|>--- conflicted
+++ resolved
@@ -54,15 +54,7 @@
   non_writable_count_ = 0;
   table_write_callback_ = nullptr;
 }
-<<<<<<< HEAD
-DBTestBase::DBTestBase(const std::string path)
-=======
-#ifndef ROCKSDB_LITE
-ROT13BlockCipher rot13Cipher_(16);
-#endif  // ROCKSDB_LITE
-
 DBTestBase::DBTestBase(const std::string path, bool env_do_fsync)
->>>>>>> ecc8ffe1
     : mem_env_(nullptr), encrypted_env_(nullptr), option_config_(kDefault) {
   Env* base_env = Env::Default();
 #ifndef ROCKSDB_LITE
