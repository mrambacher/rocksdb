--- conflicted
+++ resolved
@@ -2,14 +2,11 @@
 ## Unreleased
 ### Behavior Changes
 * `ColumnFamilyOptions::sample_for_compression` now takes effect for creation of all block-based tables. Previously it only took effect for block-based tables created by flush.
-<<<<<<< HEAD
-* Added support for WriteBatchWithIndex::NewIteratorWithBase when overwrite_key=false.  Previously, this combination was not supported and would assert or return nullptr.
-* Improve the behavior of WriteBatchWithIndex for Merge operations.  Now more operations may be stored in order to return the correct merged result.
-=======
 * `CompactFiles()` can no longer compact files from lower level to up level, which has the risk to corrupt DB (details: #8063). The validation is also added to all compactions.
 * Fixed some cases in which DB::OpenForReadOnly() could write to the filesystem. If you want a Logger with a read-only DB, you must now set DBOptions::info_log yourself, such as using CreateLoggerFromOptions().
 * get_iostats_context() will never return nullptr. If thread-local support is not available, and user does not opt-out iostats context, then compilation will fail. The same applies to perf context as well.
->>>>>>> 83031e73
+* Added support for WriteBatchWithIndex::NewIteratorWithBase when overwrite_key=false.  Previously, this combination was not supported and would assert or return nullptr.
+* Improve the behavior of WriteBatchWithIndex for Merge operations.  Now more operations may be stored in order to return the correct merged result.
 
 ### Bug Fixes
 * Use thread-safe `strerror_r()` to get error messages.
