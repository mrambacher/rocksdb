--- conflicted
+++ resolved
@@ -142,11 +142,7 @@
                                  size_t prefixLength) const = 0;
 
   // Method to add a new cipher key for use by the EncryptionProvider.
-<<<<<<< HEAD
-  // @param description  Descriptor for this key.  
-=======
   // @param description  Descriptor for this key.
->>>>>>> 046fd112
   // @param cipher       The cryptographic key to use
   // @param len          The length of the cipher key
   // @param for_write If true, this cipher should be used for writing files.
