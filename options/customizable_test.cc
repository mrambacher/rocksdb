--- conflicted
+++ resolved
@@ -18,11 +18,8 @@
 #include "options/options_helper.h"
 #include "options/options_parser.h"
 #include "rocksdb/convenience.h"
-<<<<<<< HEAD
 #include "rocksdb/env_encryption.h"
-=======
 #include "rocksdb/flush_block_policy.h"
->>>>>>> bbdc4f2e
 #include "rocksdb/secondary_cache.h"
 #include "rocksdb/utilities/customizable_util.h"
 #include "rocksdb/utilities/object_registry.h"
@@ -920,7 +917,6 @@
   return static_cast<int>(library.GetFactoryCount(&num_types));
 }
 
-<<<<<<< HEAD
 class MockEncryptionProvider : public EncryptionProvider {
  public:
   explicit MockEncryptionProvider(const std::string& id) : id_(id) {}
@@ -961,7 +957,8 @@
   size_t BlockSize() override { return 0; }
   Status Encrypt(char* /*data*/) override { return Status::NotSupported(); }
   Status Decrypt(char* data) override { return Encrypt(data); }
-=======
+};
+
 class TestFlushBlockPolicyFactory : public FlushBlockPolicyFactory {
  public:
   TestFlushBlockPolicyFactory() {}
@@ -974,14 +971,12 @@
       const BlockBuilder& /*data_block_builder*/) const override {
     return nullptr;
   }
->>>>>>> bbdc4f2e
 };
 
 static int RegisterLocalObjects(ObjectLibrary& library,
                                 const std::string& /*arg*/) {
   size_t num_types;
   // Load any locally defined objects here
-<<<<<<< HEAD
   library.Register<EncryptionProvider>(
       "Mock(://test)?",
       [](const std::string& uri, std::unique_ptr<EncryptionProvider>* guard,
@@ -995,7 +990,6 @@
     guard->reset(new MockCipher());
     return guard->get();
   });
-=======
   library.Register<FlushBlockPolicyFactory>(
       TestFlushBlockPolicyFactory::kClassName(),
       [](const std::string& /*uri*/,
@@ -1004,7 +998,6 @@
         guard->reset(new TestFlushBlockPolicyFactory());
         return guard->get();
       });
->>>>>>> bbdc4f2e
 
   library.Register<SecondaryCache>(
       TestSecondaryCache::kClassName(),
@@ -1112,7 +1105,6 @@
   }
 }
 
-<<<<<<< HEAD
 #ifndef ROCKSDB_LITE
 TEST_F(LoadCustomizableTest, LoadEncryptionProviderTest) {
   std::shared_ptr<EncryptionProvider> result;
@@ -1155,7 +1147,7 @@
   }
 }
 #endif  // !ROCKSDB_LITE
-=======
+
 TEST_F(LoadCustomizableTest, LoadFlushBlockPolicyFactoryTest) {
   std::shared_ptr<TableFactory> table;
   std::shared_ptr<FlushBlockPolicyFactory> result;
@@ -1201,7 +1193,7 @@
   }
 #endif  // ROCKSDB_LITE
 }
->>>>>>> bbdc4f2e
+
 
 }  // namespace ROCKSDB_NAMESPACE
 int main(int argc, char** argv) {
